name: Build

on:
  push:
  pull_request:
    branches: [ master ]

jobs:
  build-maven:
    runs-on: ${{ matrix.os }}
    strategy:
      matrix:
        java: [ '8','11','17','19']
        os: [ 'ubuntu-latest', 'macos-latest', 'windows-latest' ]
      fail-fast: false
    steps:
    - name:  Install wine+rpm for distribution
      if: runner.os == 'Linux'
      shell: bash
      run:   |
        sudo apt-get install ppa-purge && sudo ppa-purge -y ppa:ubuntu-toolchain-r/test
        sudo dpkg --add-architecture i386
        sudo mkdir -pm755 /etc/apt/keyrings && sudo wget -O /etc/apt/keyrings/winehq-archive.key https://dl.winehq.org/wine-builds/winehq.key
        sudo wget -NP /etc/apt/sources.list.d/ https://dl.winehq.org/wine-builds/ubuntu/dists/jammy/winehq-jammy.sources
        sudo apt-get update
        sudo apt install --install-recommends winehq-stable
        sudo mkdir -p /opt/wine/mono && sudo wget "https://dl.winehq.org/wine/wine-mono/8.0.0/wine-mono-8.0.0-x86.tar.xz" -P /opt/wine/mono && sudo tar -xf /opt/wine/mono/wine-mono-8.0.0-x86.tar.xz -C /opt/wine/mono && sudo rm /opt/wine/mono/wine-mono-8.0.0-x86.tar.xz
        wine --version
    - uses: actions/checkout@v3
      with:
        fetch-depth: 0
        submodules: recursive
    - name: Java ${{ matrix.Java }} (${{ matrix.os }})
      uses: actions/setup-java@v3
      with:
        java-version: ${{ matrix.java }}
        distribution: 'temurin'
    - name: Cache Maven packages
      uses: actions/cache@v3
      with:
         path: ~/.m2/repository
         key: ${{ runner.os }}-m2-repository-${{ hashFiles('**/pom.xml') }}
         restore-keys: ${{ runner.os }}-m2-repository
<<<<<<< HEAD
    - name: Build with Maven
      env:
        MAVEN_OPTS: -Dhttps.protocols=TLSv1.2 -Dmaven.wagon.httpconnectionManager.ttlSeconds=120 -Dmaven.wagon.http.retryHandler.requestSentEnabled=true -Dmaven.wagon.http.retryHandler.count=10
      run: mvn --batch-mode --errors --update-snapshots install --file pom.xml
    - name:  Install docker on MacOs
      if: runner.os == 'macOS'
      shell: bash
      run:   |
        brew install colima coreutils docker
        colima start --cpu 2 --memory 2 --disk 4
    - name: IT test
      id: failsafe
=======
    - name: Set Integration Test Environment
      id: maven-profile-flag
>>>>>>> 298c676c
      if: runner.os != 'Windows'
      run:   | 
        echo "MAVEN_PROFILE_FLAG=-P precommit" >> $GITHUB_OUTPUT 
    - name: Build with Maven
      env:
        MAVEN_OPTS: -Dhttps.protocols=TLSv1.2 -Dmaven.wagon.httpconnectionManager.ttlSeconds=120 -Dmaven.wagon.http.retryHandler.requestSentEnabled=true -Dmaven.wagon.http.retryHandler.count=10
<<<<<<< HEAD
      run:   |
        cat /etc/hosts
        docker run --rm -it -d -p 9042:9042 --name cassandra cassandra
        timeout 5m bash -c 'until docker logs cassandra | grep -q "Created default superuser role"; do sleep 5; done'
        mvn --batch-mode --errors verify --file opendj-server-legacy/pom.xml -P precommit
    - name: IT test failure Upload opendj-server-legacy/target
      if: ${{ failure() && steps.failsafe.conclusion == 'failure' }}
      uses: actions/upload-artifact@v3
      with:
        name: failsafe-${{ matrix.os }}-${{ matrix.java }}
        retention-days: 5
        path:  |
            opendj-server-legacy/target/
            /var/log/docker.log
=======
      run: mvn --batch-mode --errors --update-snapshots verify --file pom.xml ${{ steps.maven-profile-flag.outputs.MAVEN_PROFILE_FLAG }}
>>>>>>> 298c676c
    - name: Test on Unix
      if: runner.os != 'Windows'
      run:   |
        export OPENDJ_JAVA_ARGS="-server -Xmx1g"
        opendj-server-legacy/target/package/opendj/setup -h localhost -p 1389 --ldapsPort 1636 --adminConnectorPort 4444 --enableStartTLS --generateSelfSignedCertificate --rootUserDN "cn=Directory Manager" --rootUserPassword password --baseDN dc=example,dc=com --sampleData 50000 --cli --acceptLicense --no-prompt
        opendj-server-legacy/target/package/opendj/bin/status --bindDN "cn=Directory Manager" --bindPassword password
        opendj-server-legacy/target/package/opendj/bin/ldapsearch --hostname localhost --port 1636 --bindDN "cn=Directory Manager" --bindPassword password --useSsl --trustAll --baseDN "dc=example,dc=com" --searchScope base "(objectClass=*)" 1.1
        opendj-server-legacy/target/package/opendj/bin/ldapsearch --hostname localhost --port 1636 --bindDN "cn=Directory Manager" --bindPassword password --useSsl --trustAll --baseDN "ou=people,dc=example,dc=com" --searchScope sub "(uid=user.*)" dn | grep ^dn: | wc -l | grep -q 50000
        opendj-server-legacy/target/package/opendj/bin/stop-ds
    - name: Test on Windows
      if: runner.os == 'Windows'
      run:   |
        set OPENDJ_JAVA_ARGS="-server -Xmx1g"
        opendj-server-legacy\target\package\opendj\setup.bat -h localhost -p 1389 --ldapsPort 1636 --adminConnectorPort 4444 --enableStartTLS --generateSelfSignedCertificate --rootUserDN "cn=Directory Manager" --rootUserPassword password --baseDN dc=example,dc=com --sampleData 50000 --cli --acceptLicense --no-prompt
        opendj-server-legacy\target\package\opendj\bat\status.bat --bindDN "cn=Directory Manager" --bindPassword password
        opendj-server-legacy\target\package\opendj\bat\ldapsearch.bat --hostname localhost --port 1636 --bindDN "cn=Directory Manager" --bindPassword password --useSsl --trustAll --baseDN "dc=example,dc=com" --searchScope base "(objectClass=*)" 1.1
        opendj-server-legacy\target\package\opendj\bat\ldapsearch.bat --hostname localhost --port 1636 --bindDN "cn=Directory Manager" --bindPassword password --useSsl --trustAll --baseDN "dc=example,dc=com" --searchScope sub "(uid=user.*)" dn | find /c '"dn:"' | findstr "50000"
        opendj-server-legacy\target\package\opendj\bat\stop-ds.bat
    - name: Upload artifacts OpenDJ Server
      uses: actions/upload-artifact@v3
      with:
        name: ${{ matrix.os }}-${{ matrix.java }}
        retention-days: 5
        path:  |
            opendj-server-legacy/target/package/*.zip
            opendj-ldap-toolkit/target/*.zip
            opendj-packages/opendj-deb/opendj-deb-standard/target/*.deb
            opendj-packages/opendj-rpm/opendj-rpm-standard/target/rpm/opendj/RPMS/noarch/*.rpm
            opendj-packages/opendj-msi/opendj-msi-standard/target/*.msi
            opendj-packages/opendj-docker/target/Dockerfile.zip
            opendj-packages/opendj-openshift-template/*.yaml
            opendj-doc-generated-ref/target/*.zip
            opendj-dsml-servlet/target/*.war
            opendj-rest2ldap-servlet/target/*.war
  build-docker:
    runs-on: 'ubuntu-latest'
    services:
      registry:
        image: registry:2
        ports:
          - 5000:5000
    steps:
      - uses: actions/checkout@v3
        with:
          fetch-depth: 0
          submodules: recursive
      - name: Get latest release version
        shell: bash
        run:   |
          git fetch -t; export git_version_last="$(git describe --abbrev=0 --tags)" ; echo "last release: $git_version_last"
          echo "release_version=$git_version_last" >> $GITHUB_ENV
      - name: Docker meta
        id: meta
        uses: docker/metadata-action@v4
        with:
          images: |
            localhost:5000/${{ github.repository }}
          tags: |
            type=raw,value=${{ env.release_version }}
      - name: Set up QEMU
        uses: docker/setup-qemu-action@v2
      - name: Set up Docker Buildx
        uses: docker/setup-buildx-action@v2
        with:
          driver-opts: network=host
      - name: Build image (default)
        uses: docker/build-push-action@v3
        continue-on-error: true
        with:
          context: ./opendj-packages/opendj-docker
          file: ./opendj-packages/opendj-docker/Dockerfile
          build-args: |
            VERSION=${{ env.release_version }}
          platforms: linux/amd64, linux/arm64/8, linux/arm/v7, linux/ppc64le, linux/s390x
          push: true
          tags: ${{ steps.meta.outputs.tags }}
          labels: ${{ steps.meta.outputs.labels }}
      - name: Docker test
        shell: bash
        run: |
          docker run --rm -it -d --name=test localhost:5000/${GITHUB_REPOSITORY,,}:${{ env.release_version }}
          timeout 3m bash -c 'until docker inspect --format="{{json .State.Health.Status}}" test | grep -q \"healthy\"; do sleep 10; done'
  build-docker-alpine:
    runs-on: 'ubuntu-latest'
    services:
      registry:
        image: registry:2
        ports:
          - 5000:5000
    steps:
      - uses: actions/checkout@v3
        with:
          fetch-depth: 0
          submodules: recursive
      - name: Get latest release version
        shell: bash
        run:   |
          git fetch -t; export git_version_last="$(git describe --abbrev=0 --tags)" ; echo "last release: $git_version_last"
          echo "release_version=$git_version_last" >> $GITHUB_ENV
      - name: Docker meta 
        id: meta
        uses: docker/metadata-action@v4
        with:
          images: |
            localhost:5000/${{ github.repository }}
          tags: |
            type=raw,value=alpine
            type=raw,value=${{ env.release_version }}-alpine
      - name: Set up QEMU
        uses: docker/setup-qemu-action@v2
      - name: Set up Docker Buildx
        uses: docker/setup-buildx-action@v2
        with:
          driver-opts: network=host
      - name: Build image
        continue-on-error: true
        uses: docker/build-push-action@v3
        with:
          context: ./opendj-packages/opendj-docker
          file: ./opendj-packages/opendj-docker/Dockerfile-alpine
          build-args: |
            VERSION=${{ env.release_version }}
          platforms: linux/amd64,linux/arm64/8, linux/s390x, linux/386, linux/arm/v7, linux/arm/v6, linux/ppc64le
          push: true
          tags: ${{ steps.meta.outputs.tags }}
          labels: ${{ steps.meta.outputs.labels }}
      - name: Docker test
        shell: bash
        run: |
          docker run --rm -it -d --name=test localhost:5000/${GITHUB_REPOSITORY,,}:${{ env.release_version }}-alpine
          timeout 3m bash -c 'until docker inspect --format="{{json .State.Health.Status}}" test | grep -q \"healthy\"; do sleep 10; done'<|MERGE_RESOLUTION|>--- conflicted
+++ resolved
@@ -41,47 +41,28 @@
          path: ~/.m2/repository
          key: ${{ runner.os }}-m2-repository-${{ hashFiles('**/pom.xml') }}
          restore-keys: ${{ runner.os }}-m2-repository
-<<<<<<< HEAD
-    - name: Build with Maven
-      env:
-        MAVEN_OPTS: -Dhttps.protocols=TLSv1.2 -Dmaven.wagon.httpconnectionManager.ttlSeconds=120 -Dmaven.wagon.http.retryHandler.requestSentEnabled=true -Dmaven.wagon.http.retryHandler.count=10
-      run: mvn --batch-mode --errors --update-snapshots install --file pom.xml
     - name:  Install docker on MacOs
       if: runner.os == 'macOS'
       shell: bash
       run:   |
         brew install colima coreutils docker
         colima start --cpu 2 --memory 2 --disk 4
-    - name: IT test
+    - name: Set Integration Test Environment 
       id: failsafe
-=======
-    - name: Set Integration Test Environment
-      id: maven-profile-flag
->>>>>>> 298c676c
       if: runner.os != 'Windows'
-      run:   | 
-        echo "MAVEN_PROFILE_FLAG=-P precommit" >> $GITHUB_OUTPUT 
+      run:   |
+        echo "MAVEN_PROFILE_FLAG=-P precommit" >> $GITHUB_OUTPUT
+    - name: Run docker cassandra
+      id: failsafe
+      if: runner.os != 'Windows'
+      run:   |
+        docker run --rm -it -d -p 9042:9042 --name cassandra cassandra
+        timeout 5m bash -c 'until docker logs cassandra | grep -q "Created default superuser role"; do sleep 5; done'
     - name: Build with Maven
+      timeout-minutes: 120
       env:
         MAVEN_OPTS: -Dhttps.protocols=TLSv1.2 -Dmaven.wagon.httpconnectionManager.ttlSeconds=120 -Dmaven.wagon.http.retryHandler.requestSentEnabled=true -Dmaven.wagon.http.retryHandler.count=10
-<<<<<<< HEAD
-      run:   |
-        cat /etc/hosts
-        docker run --rm -it -d -p 9042:9042 --name cassandra cassandra
-        timeout 5m bash -c 'until docker logs cassandra | grep -q "Created default superuser role"; do sleep 5; done'
-        mvn --batch-mode --errors verify --file opendj-server-legacy/pom.xml -P precommit
-    - name: IT test failure Upload opendj-server-legacy/target
-      if: ${{ failure() && steps.failsafe.conclusion == 'failure' }}
-      uses: actions/upload-artifact@v3
-      with:
-        name: failsafe-${{ matrix.os }}-${{ matrix.java }}
-        retention-days: 5
-        path:  |
-            opendj-server-legacy/target/
-            /var/log/docker.log
-=======
-      run: mvn --batch-mode --errors --update-snapshots verify --file pom.xml ${{ steps.maven-profile-flag.outputs.MAVEN_PROFILE_FLAG }}
->>>>>>> 298c676c
+      run: mvn --batch-mode --errors --update-snapshots verify --file pom.xml ${{ steps.failsafe.outputs.MAVEN_PROFILE_FLAG }}
     - name: Test on Unix
       if: runner.os != 'Windows'
       run:   |
