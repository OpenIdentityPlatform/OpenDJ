--- conflicted
+++ resolved
@@ -35,11 +35,7 @@
       - name: Set up Java for publishing to Maven Central Repository OSS
         uses: actions/setup-java@v4
         with:
-<<<<<<< HEAD
           java-version: '11'
-=======
-          java-version: ${{ github.event.workflow_run.head_branch == 'release/5.0.0-SNAPSHOT' && '11' || '8'}}
->>>>>>> 8f78b121
           distribution: 'temurin'
           server-id: ossrh
           server-username: MAVEN_USERNAME
