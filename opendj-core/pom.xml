<?xml version="1.0" encoding="UTF-8"?>
<!--
  The contents of this file are subject to the terms of the Common Development and
  Distribution License (the License). You may not use this file except in compliance with the
  License.

  You can obtain a copy of the License at legal/CDDLv1.0.txt. See the License for the
  specific language governing permission and limitations under the License.

  When distributing Covered Software, include this CDDL Header Notice in each file and include
  the License file at legal/CDDLv1.0.txt. If applicable, add the following below the CDDL
  Header, with the fields enclosed by brackets [] replaced by your own identifying
  information: "Portions Copyright [year] [name of copyright owner]".

  Copyright 2011-2016 ForgeRock AS.
  Portions Copyright 2025 3A Systems LLC.
-->
<project xmlns="http://maven.apache.org/POM/4.0.0" xmlns:xsi="http://www.w3.org/2001/XMLSchema-instance" xsi:schemaLocation="http://maven.apache.org/POM/4.0.0 http://maven.apache.org/xsd/maven-4.0.0.xsd">
    <modelVersion>4.0.0</modelVersion>

    <parent>
        <artifactId>opendj-parent</artifactId>
        <groupId>org.openidentityplatform.opendj</groupId>
<<<<<<< HEAD
        <version>5.0.0-SNAPSHOT</version>
=======
        <version>4.10.2-SNAPSHOT</version>
>>>>>>> 7ecbee91
    </parent>

    <artifactId>opendj-core</artifactId>
    <name>OpenDJ Core APIs</name>
    <description>
        This module provides the core APIs required for implementing LDAP Directory
        client and server applications. Unlike the SDK this module does not
        include a default network transport which must be obtained separately.
    </description>

    <packaging>bundle</packaging>

    <dependencies>
        <dependency>
            <groupId>org.openidentityplatform.commons.i18n-framework</groupId>
            <artifactId>core</artifactId>
        </dependency>

        <dependency>
            <groupId>org.slf4j</groupId>
            <artifactId>slf4j-api</artifactId>
        </dependency>

        <dependency>
            <groupId>org.openidentityplatform.commons</groupId>
            <artifactId>util</artifactId>
        </dependency>

        <dependency>
            <groupId>org.reactivestreams</groupId>
            <artifactId>reactive-streams</artifactId>
            <version>1.0.4</version>
        </dependency>

        <dependency>
            <groupId>io.reactivex.rxjava3</groupId>
            <artifactId>rxjava</artifactId>
            <version>3.1.10</version>
        </dependency>

        <dependency>
            <groupId>org.openidentityplatform.commons.i18n-framework</groupId>
            <artifactId>slf4j</artifactId>
        </dependency>

        <dependency>
            <groupId>com.io7m.jcip</groupId>
            <artifactId>com.io7m.jcip.annotations</artifactId>
        </dependency>

        <dependency>
            <groupId>org.openidentityplatform.commons</groupId>
            <artifactId>build-tools</artifactId>
            <scope>test</scope>
        </dependency>

        <!--         java.xml.bind (JAXB) - REMOVED -->
	    <dependency>
		  <groupId>javax.xml.bind</groupId>
		  <artifactId>jaxb-api</artifactId>
		</dependency>
		<dependency>
		  <groupId>com.sun.xml.bind</groupId>
		  <artifactId>jaxb-core</artifactId>
		</dependency>
		<dependency>
		  <groupId>com.sun.xml.bind</groupId>
		  <artifactId>jaxb-impl</artifactId>
		</dependency>
        

	    <!-- BC FIPS Provider libs -->
	    <dependency>
	      <groupId>org.bouncycastle</groupId>
	      <artifactId>bc-fips</artifactId>
	      <version>${bc.fips.version}</version>
	    </dependency>

	    <dependency>
	      <groupId>org.bouncycastle</groupId>
	      <artifactId>bctls-fips</artifactId>
	      <version>${bctls.fips.version}</version>
	    </dependency>

	     <dependency>
            <groupId>com.fasterxml.jackson.core</groupId>
            <artifactId>jackson-databind</artifactId>
        </dependency>
    </dependencies>


    <properties>
        <bc.fips.version>2.1.0</bc.fips.version>
        <bctls.fips.version>2.1.20</bctls.fips.version>

        <opendj.osgi.import.additional>
            com.sun.security.auth*;resolution:=optional
        </opendj.osgi.import.additional>
        <maven.build.timestamp.format>yyyy-MM-dd'T'HH:mm:ss'Z'</maven.build.timestamp.format>
        <doclint>none</doclint>
    </properties>


    <build><finalName>${project.groupId}.${project.artifactId}</finalName>
        <plugins>
            <plugin>
                <groupId>org.openidentityplatform.commons.i18n-framework</groupId>
                <artifactId>maven-plugin</artifactId>
                <executions>
                    <execution>
                        <phase>generate-sources</phase>
                        <goals>
                            <goal>generate-messages</goal>
                        </goals>
                        <configuration>
                            <messageFiles>
                                <messageFile>com/forgerock/opendj/ldap/core.properties</messageFile>
                                <messageFile>com/forgerock/opendj/security/keystore.properties</messageFile>
                            </messageFiles>
                        </configuration>
                    </execution>
                </executions>
            </plugin>
		      <plugin>
		        <groupId>org.codehaus.mojo</groupId>
		        <artifactId>build-helper-maven-plugin</artifactId>
		        <executions>
		          <execution>
		            <phase>process-sources</phase>
		            <goals>
		              <goal>add-source</goal>
		            </goals>
		            <configuration>
		              <sources>
		                <source>target/generated-sources/messages</source>
		              </sources>
		            </configuration>
		          </execution>
		         </executions>
		      </plugin>
            <!-- Retrieve the SCM revision number and store it into the ${buildRevision} property -->
            <plugin>
                <groupId>org.codehaus.mojo</groupId>
                <artifactId>buildnumber-maven-plugin</artifactId>
            </plugin>

            <!-- Creates opendj-core bundle -->
            <plugin>
                <groupId>org.apache.felix</groupId>
                <artifactId>maven-bundle-plugin</artifactId>
                <configuration>
                    <instructions>
                        <Export-Package>
                            com.forgerock.opendj.util,
                            com.forgerock.opendj.ldap*,
                            org.forgerock.opendj.io,
                            org.forgerock.opendj.ldap*,
                            org.forgerock.opendj.ldif,
                            com.forgerock.reactive
                        </Export-Package>
                        <Import-Package>!org.bouncycastle.jcajce.provider</Import-Package>
                        <Build-Maven>Apache Maven ${maven.version}</Build-Maven>
                        <SCM-Revision>${buildRevision}</SCM-Revision>
                        <SCM-Branch>${scmBranch}</SCM-Branch>
                        <Build-Time>${maven.build.timestamp}</Build-Time>
                        <Build-Java>${java.version}</Build-Java>
                    </instructions>
                </configuration>
            </plugin>

            <plugin>
                <groupId>org.apache.maven.plugins</groupId>
                <artifactId>maven-surefire-plugin</artifactId>
            </plugin>

            <plugin>
                <groupId>org.apache.maven.plugins</groupId>
                <artifactId>maven-jar-plugin</artifactId>
                <executions>
                    <execution>
                        <goals>
                            <goal>test-jar</goal>
                        </goals>
                    </execution>
                </executions>
            </plugin>
        </plugins>
    </build>


    <profiles>
        <profile>
            <!-- This profile provides API/ABI compatiblity checks and reports via Clirr -->
            <id>clirr</id>
            <activation>
                <file>
                    <exists>clirr-ignored-api-changes.xml</exists>
                    <!-- this file name is duplicated due to MNG-4471 -->
                </file>
            </activation>

            <build><finalName>${project.groupId}.${project.artifactId}</finalName>
                <plugins>
                    <plugin>
                        <groupId>org.codehaus.mojo</groupId>
                        <artifactId>clirr-maven-plugin</artifactId>
                        <inherited>true</inherited>
                        <configuration>
                            <comparisonArtifacts>
                                <comparisonArtifact>
                                    <groupId>${project.groupId}</groupId>
                                    <artifactId>opendj-core</artifactId>
                                    <version>3.0.0</version>
                                </comparisonArtifact>
                            </comparisonArtifacts>
                            <excludes>
                                <exclude>com/**</exclude>
                            </excludes>
                            <ignoredDifferencesFile>clirr-ignored-api-changes.xml</ignoredDifferencesFile>
                        </configuration>

                        <executions>
                            <execution>
                                <id>mvn clirr:check</id>
                            </execution>

                            <execution>
                                <id>mvn verify</id>
                                <goals>
                                    <goal>check</goal>
                                </goals>
                            </execution>
                        </executions>
                    </plugin>
                </plugins>
            </build>

            <reporting>
                <plugins>
                    <plugin>
                        <groupId>org.codehaus.mojo</groupId>
                        <artifactId>clirr-maven-plugin</artifactId>
                        <inherited>true</inherited>
                        <configuration>
                            <comparisonArtifacts>
                                <comparisonArtifact>
                                    <groupId>${project.groupId}</groupId>
                                    <artifactId>opendj-ldap-sdk</artifactId>
                                    <!-- former name of this jar -->
                                    <version>2.6.0</version>
                                </comparisonArtifact>
                            </comparisonArtifacts>
                            <excludes>
                                <exclude>com/**</exclude>
                            </excludes>
                            <ignoredDifferencesFile>clirr-ignored-api-changes.xml</ignoredDifferencesFile>
                        </configuration>
                    </plugin>
                </plugins>
            </reporting>
        </profile>

        <!--
          Generates consolidated Javadoc covering both LDAP SDK packages
          and also dependency (and transitive dependency) ForgeRock packages.
        -->
        <profile>
            <id>forgerock-release</id>

            <properties>
                <javadocTitle>OpenDJ LDAP SDK ${project.version} API</javadocTitle>
                <timestamp>${maven.build.timestamp}</timestamp>
                <maven.build.timestamp.format>yyyy</maven.build.timestamp.format>
            </properties>

            <build><finalName>${project.groupId}.${project.artifactId}</finalName>
                <plugins>
                    <plugin>
                        <artifactId>maven-javadoc-plugin</artifactId>
                        <executions>
                            <execution>
                                <id>javadoc-jar</id>
                                <phase>package</phase>
                                <goals>
                                    <goal>jar</goal>
                                </goals>
                            </execution>
                        </executions>
                        <configuration>
                            <includeDependencySources>true</includeDependencySources>
                            <includeTransitiveDependencySources>true</includeTransitiveDependencySources>
                            <dependencySourceIncludes>
                                <dependencySourceInclude>org.openidentityplatform.*:*</dependencySourceInclude>
                            </dependencySourceIncludes>
                            <excludePackageNames>com.*:*.internal</excludePackageNames>
                            <groups>
                                <group>
                                    <title>${project.name} Packages</title>
                                    <packages>${project.groupId}*</packages>
                                </group>

                                <group>
                                    <title>ForgeRock Common Packages</title>
                                    <packages>*</packages>
                                </group>
                            </groups>
                            <author>false</author>
                            <doctitle>${javadocTitle}</doctitle>
                            <windowtitle>${javadocTitle}</windowtitle>
                            <header>${javadocTitle}</header>
                            <footer>${javadocTitle}</footer>
                            <bottom>Copyright 2011-${maven.build.timestamp} ForgeRock AS.</bottom>
                            <links>
                                <link>http://docs.oracle.com/javase/7/docs/api/</link>
                                <link>http://www.slf4j.org/apidocs/</link>
                            </links>
                        </configuration>
                    </plugin>
                </plugins>
            </build>
        </profile>
    </profiles>


    <reporting>
        <plugins>
            <plugin>
                <groupId>org.apache.maven.plugins</groupId>
                <artifactId>maven-project-info-reports-plugin</artifactId>
                <reportSets>
                    <reportSet>
                        <reports>
                            <report>dependencies</report>
                        </reports>
                    </reportSet>
                </reportSets>
            </plugin>

            <plugin>
                <groupId>org.apache.maven.plugins</groupId>
                <artifactId>maven-javadoc-plugin</artifactId>
                <configuration>
                    <links>
                        <link>http://commons.forgerock.org/i18n-framework/i18n-core/apidocs</link>
                    </links>
                </configuration>
            </plugin>
        </plugins>
    </reporting>
</project><|MERGE_RESOLUTION|>--- conflicted
+++ resolved
@@ -21,11 +21,7 @@
     <parent>
         <artifactId>opendj-parent</artifactId>
         <groupId>org.openidentityplatform.opendj</groupId>
-<<<<<<< HEAD
         <version>5.0.0-SNAPSHOT</version>
-=======
-        <version>4.10.2-SNAPSHOT</version>
->>>>>>> 7ecbee91
     </parent>
 
     <artifactId>opendj-core</artifactId>
@@ -95,7 +91,6 @@
 		  <groupId>com.sun.xml.bind</groupId>
 		  <artifactId>jaxb-impl</artifactId>
 		</dependency>
-        
 
 	    <!-- BC FIPS Provider libs -->
 	    <dependency>
