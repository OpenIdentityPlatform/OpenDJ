--- conflicted
+++ resolved
@@ -13,7 +13,7 @@
   ~ information: "Portions Copyright [year] [name of copyright owner]".
   ~
   ~ Copyright 2016 ForgeRock AS.
-  ~ Portions Copyright 2024 3A Systems LLC.
+  ~ Portions Copyright 2024-2025 3A Systems LLC.
   -->
 <project xmlns="http://maven.apache.org/POM/4.0.0" xmlns:xsi="http://www.w3.org/2001/XMLSchema-instance" xsi:schemaLocation="http://maven.apache.org/POM/4.0.0 http://maven.apache.org/xsd/maven-4.0.0.xsd">
     <modelVersion>4.0.0</modelVersion>
@@ -21,11 +21,7 @@
     <parent>
         <artifactId>opendj-parent</artifactId>
         <groupId>org.openidentityplatform.opendj</groupId>
-<<<<<<< HEAD
         <version>5.0.0-SNAPSHOT</version>
-=======
-        <version>4.10.2-SNAPSHOT</version>
->>>>>>> 7ecbee91
     </parent>
 
     <artifactId>opendj-doc-generated-ref</artifactId>
