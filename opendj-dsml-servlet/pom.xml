<?xml version="1.0" encoding="UTF-8"?>
<!--
  The contents of this file are subject to the terms of the Common Development and
  Distribution License (the License). You may not use this file except in compliance with the
  License.

  You can obtain a copy of the License at legal/CDDLv1.0.txt. See the License for the
  specific language governing permission and limitations under the License.

  When distributing Covered Software, include this CDDL Header Notice in each file and include
  the License file at legal/CDDLv1.0.txt. If applicable, add the following below the CDDL
  Header, with the fields enclosed by brackets [] replaced by your own identifying
  information: "Portions Copyright [year] [name of copyright owner]".

  Copyright 2015-2016 ForgeRock AS.
-->
<project xmlns="http://maven.apache.org/POM/4.0.0" xmlns:xsi="http://www.w3.org/2001/XMLSchema-instance" xsi:schemaLocation="http://maven.apache.org/POM/4.0.0 http://maven.apache.org/xsd/maven-4.0.0.xsd">
    <modelVersion>4.0.0</modelVersion>

    <parent>
        <groupId>org.openidentityplatform.opendj</groupId>
        <artifactId>opendj-parent</artifactId>
        <version>4.10.1-SNAPSHOT</version>
    </parent>

    <artifactId>opendj-dsml-servlet</artifactId>
    <name>OpenDJ DSML Gateway</name>
    <description>OpenDJ DSML Gateway</description>
    <packaging>war</packaging>

    <properties>
        <!-- If the binary-licensing profile is activated, we need the ForgeRock license there -->
        <license.output.dir>${project.build.directory}/${project.build.finalName}/WEB-INF/legal-notices</license.output.dir>
        <opendj.server.module.name>opendj-server-legacy</opendj.server.module.name>
        <opendj.jars.folder>opendj-jars</opendj.jars.folder>
        <doclint>none</doclint>
    </properties>

    <dependencies>
    	<!-- Servlet API -->
        <dependency>
      		<groupId>jakarta.servlet</groupId>
      		<artifactId>jakarta.servlet-api</artifactId>
      		<version>6.0.0</version>
            <scope>provided</scope>
    	</dependency>

        <!-- ForgeRock libraries -->
        <dependency>
            <groupId>org.openidentityplatform.commons</groupId>
            <artifactId>util</artifactId>
        </dependency>

        <dependency>
            <groupId>org.openidentityplatform.commons.i18n-framework</groupId>
            <artifactId>core</artifactId>
        </dependency>

        <dependency>
            <groupId>org.openidentityplatform.commons.i18n-framework</groupId>
            <artifactId>slf4j</artifactId>
        </dependency>

        <!-- OpenDJ SDK dependency -->
        <dependency>
            <groupId>org.openidentityplatform.opendj</groupId>
            <artifactId>opendj-core</artifactId>
        </dependency>

        <!-- OpenDJ Server dependencies -->
        <dependency>
            <groupId>org.openidentityplatform.opendj</groupId>
            <artifactId>opendj-config</artifactId>
        </dependency>

        <dependency>
            <groupId>org.openidentityplatform.opendj</groupId>
            <artifactId>${opendj.server.module.name}</artifactId>
            <version>${project.version}</version>
            <scope>provided</scope>
        </dependency>

        <dependency>
        	<groupId>com.sun.xml.ws</groupId>
		    <artifactId>jaxws-ri</artifactId>
<<<<<<< HEAD
		    <version>4.0.3</version>
=======
		    <version>2.3.7</version>
>>>>>>> c4806f29
		    <type>pom</type>
        </dependency>

        <dependency>
		    <groupId>jakarta.xml.bind</groupId>
		    <artifactId>jakarta.xml.bind-api</artifactId>
		    <version>3.0.1</version>
		</dependency>

		<dependency>
            <groupId>org.glassfish.jaxb</groupId>
            <artifactId>jaxb-runtime</artifactId>
            <version>4.0.5</version>
            <scope>runtime</scope>
        </dependency>
    </dependencies>

    <build><finalName>${project.groupId}.${project.artifactId}</finalName>
        <plugins>
            <!-- Parse version to generate properties (major.version, minor.version, ...) -->
            <plugin>
                <groupId>org.codehaus.mojo</groupId>
                <artifactId>build-helper-maven-plugin</artifactId>
            </plugin>

            <plugin>
                <artifactId>maven-dependency-plugin</artifactId>
                <executions>
                    <execution>
                        <id>copy-and-rename-opendj-server-legacy-jars</id>
                        <goals>
                            <goal>copy</goal>
                        </goals>
                        <configuration>
                            <artifactItems>
                                <!-- Copy and rename opendj main jar -->
                                <artifactItem>
                                    <groupId>org.openidentityplatform.opendj</groupId>
                                    <artifactId>${opendj.server.module.name}</artifactId>
                                    <version>${project.version}</version>
                                    <outputDirectory>${project.build.directory}/${opendj.jars.folder}</outputDirectory>
                                    <destFileName>${product.name.lowercase}.jar</destFileName>
                                </artifactItem>

                                <!-- Copy and rename opendj localized jars -->
                                <artifactItem>
                                    <groupId>org.openidentityplatform.opendj</groupId>
                                    <artifactId>${opendj.server.module.name}</artifactId>
                                    <version>${project.version}</version>
                                    <classifier>${localized.jars.classifier}-ca_ES</classifier>
                                    <outputDirectory>${project.build.directory}/${opendj.jars.folder}</outputDirectory>
                                    <destFileName>${product.name.lowercase}_ca_ES.jar</destFileName>
                                </artifactItem>

                                <artifactItem>
                                    <groupId>org.openidentityplatform.opendj</groupId>
                                    <artifactId>${opendj.server.module.name}</artifactId>
                                    <version>${project.version}</version>
                                    <classifier>${localized.jars.classifier}-de</classifier>
                                    <outputDirectory>${project.build.directory}/${opendj.jars.folder}</outputDirectory>
                                    <destFileName>${product.name.lowercase}_de.jar</destFileName>
                                </artifactItem>

                                <artifactItem>
                                    <groupId>org.openidentityplatform.opendj</groupId>
                                    <artifactId>${opendj.server.module.name}</artifactId>
                                    <version>${project.version}</version>
                                    <classifier>${localized.jars.classifier}-es</classifier>
                                    <outputDirectory>${project.build.directory}/${opendj.jars.folder}</outputDirectory>
                                    <destFileName>${product.name.lowercase}_es.jar</destFileName>
                                </artifactItem>

                                <artifactItem>
                                    <groupId>org.openidentityplatform.opendj</groupId>
                                    <artifactId>${opendj.server.module.name}</artifactId>
                                    <version>${project.version}</version>
                                    <classifier>${localized.jars.classifier}-fr</classifier>
                                    <outputDirectory>${project.build.directory}/${opendj.jars.folder}</outputDirectory>
                                    <destFileName>${product.name.lowercase}_fr.jar</destFileName>
                                </artifactItem>

                                <artifactItem>
                                    <groupId>org.openidentityplatform.opendj</groupId>
                                    <artifactId>${opendj.server.module.name}</artifactId>
                                    <version>${project.version}</version>
                                    <classifier>${localized.jars.classifier}-ja</classifier>
                                    <outputDirectory>${project.build.directory}/${opendj.jars.folder}</outputDirectory>
                                    <destFileName>${product.name.lowercase}_ja.jar</destFileName>
                                </artifactItem>

                                <artifactItem>
                                    <groupId>org.openidentityplatform.opendj</groupId>
                                    <artifactId>${opendj.server.module.name}</artifactId>
                                    <version>${project.version}</version>
                                    <classifier>${localized.jars.classifier}-ko</classifier>
                                    <outputDirectory>${project.build.directory}/${opendj.jars.folder}</outputDirectory>
                                    <destFileName>${product.name.lowercase}_ko.jar</destFileName>
                                </artifactItem>

                                <artifactItem>
                                    <groupId>org.openidentityplatform.opendj</groupId>
                                    <artifactId>${opendj.server.module.name}</artifactId>
                                    <version>${project.version}</version>
                                    <classifier>${localized.jars.classifier}-pl</classifier>
                                    <outputDirectory>${project.build.directory}/${opendj.jars.folder}</outputDirectory>
                                    <destFileName>${product.name.lowercase}_pl.jar</destFileName>
                                </artifactItem>

                                <artifactItem>
                                    <groupId>org.openidentityplatform.opendj</groupId>
                                    <artifactId>${opendj.server.module.name}</artifactId>
                                    <version>${project.version}</version>
                                    <classifier>${localized.jars.classifier}-zh_CN</classifier>
                                    <outputDirectory>${project.build.directory}/${opendj.jars.folder}</outputDirectory>
                                    <destFileName>${product.name.lowercase}_zh_CN.jar</destFileName>
                                </artifactItem>

                                <artifactItem>
                                    <groupId>org.openidentityplatform.opendj</groupId>
                                    <artifactId>${opendj.server.module.name}</artifactId>
                                    <version>${project.version}</version>
                                    <classifier>${localized.jars.classifier}-zh_TW</classifier>
                                    <outputDirectory>${project.build.directory}/${opendj.jars.folder}</outputDirectory>
                                    <destFileName>${product.name.lowercase}_zh_TW.jar</destFileName>
                                </artifactItem>
                            </artifactItems>
                        </configuration>
                    </execution>
                </executions>
            </plugin>

            <plugin>
                <!-- Ensure that our usage of the jaxb2-maven-plugin is JDK 8 compatible -->
                <groupId>org.codehaus.mojo</groupId>
                <artifactId>properties-maven-plugin</artifactId>
                <version>1.0-alpha-2</version>
                <executions>
                    <execution>
                        <id>set-additional-system-properties</id>
                        <goals>
                            <goal>set-system-properties</goal>
                        </goals>
                        <configuration>
                            <properties>
                                <property>
                                    <name>javax.xml.accessExternalSchema</name>
                                    <value>all</value>
                                </property>
                            </properties>
                        </configuration>
                    </execution>
                </executions>
            </plugin>

            <!-- Generate DSML code from XML files -->
            <plugin>
                <groupId>org.codehaus.mojo</groupId>
                <artifactId>jaxb2-maven-plugin</artifactId>
                <version>3.1.0</version>
                <executions>
                    <execution>
                        <id>prepare-dsml-library</id>
                        <goals>
                            <goal>xjc</goal>
                        </goals>
                        <configuration>
                            <outputDirectory>${project.build.directory}/gen</outputDirectory>
                            <sources>
                            	<source>resources/schema/DSMLv2.xsd</source>
                            </sources>
                            <packageName>org.opends.dsml.protocol</packageName>
                            <xjbSources>
                            	<xjbSource>resources/schema/bindings.xjb</xjbSource>
                            </xjbSources>
                            <target>3.0</target>
                            <extension>true</extension>
                            <noPackageLevelAnnotations>true</noPackageLevelAnnotations>
                        </configuration>
                    </execution>
                </executions>
            </plugin>

            <!-- WAR artefact is build by the assembly plugin -->
            <plugin>
                <groupId>org.apache.maven.plugins</groupId>
                <artifactId>maven-war-plugin</artifactId>
                <configuration>
                    <webResources>
                        <!-- Include OpenDJ jars -->
                        <resource>
                            <targetPath>WEB-INF/lib</targetPath>
                            <directory>${project.build.directory}/opendj-jars</directory>
                        </resource>

                        <!-- Include CDDLv1_0.txt -->
                        <resource>
                            <targetPath>WEB-INF/legal-notices</targetPath>
                            <directory>${basedir}/../</directory>
                            <includes>
                            		<include>LICENSE.md</include>
                            </includes>
                        </resource>

                        <!-- Include THIRDPARTYREADME.txt -->
                        <resource>
                            <targetPath>WEB-INF/legal-notices</targetPath>
                            <directory>legal-notices</directory>
                        </resource>

                        <!-- Add web and sun-web.xml -->
                        <resource>
                            <targetPath>WEB-INF</targetPath>
                            <directory>resources/webapp</directory>
                        </resource>

                        <!-- Add schema file -->
                        <resource>
                            <targetPath>WEB-INF/classes/resources</targetPath>
                            <directory>${basedir}/resources/schema</directory>
                            <includes>
                                <include>DSMLv2.xsd</include>
                            </includes>
                        </resource>
                    </webResources>
                </configuration>
            </plugin>
            <plugin>
		      <groupId>org.codehaus.cargo</groupId>
	          <artifactId>cargo-maven3-plugin</artifactId>
	          <version>1.10.9</version>
	          <extensions>true</extensions>
			  <executions>
				    <execution>
				      <id>start</id>
				      <phase>pre-integration-test</phase>
				      <goals>
				        <goal>start</goal>
				      </goals>
				    </execution>
				    <execution>
				      <id>stop</id>
				      <phase>post-integration-test</phase>
				      <goals>
				        <goal>stop</goal>
				      </goals>
				    </execution>
				</executions>
	            <configuration>
	                <container>
	                    <containerId>tomcat9x</containerId>
	                    <type>embedded</type>
	                    <systemProperties>
	                        <file.encoding>UTF-8</file.encoding>
	                    </systemProperties>
	                    <timeout>350000</timeout>
	                </container>
	                <deployables>
	                    <deployable>
	                    	<type>war</type>
	                        <properties>
	                            <context>dsml</context>
	                        </properties>
<!--	                        <pingURL>http://localhost:8080/dsml/</pingURL> only POST-->
	                    </deployable>
	                </deployables>
					<configuration>
				    	<properties>
				        	<cargo.rmi.port>8206</cargo.rmi.port>
				        	<cargo.jvmargs>-XX:+UseG1GC -server</cargo.jvmargs>
				        </properties>
				    </configuration>
	            </configuration>
	        </plugin>
        </plugins>
    </build>

    <profiles>
        <profile>
            <id>precommit</id>
            <build><finalName>${project.groupId}.${project.artifactId}</finalName>
                <plugins>
                    <plugin>
                        <groupId>org.apache.maven.plugins</groupId>
                        <artifactId>maven-checkstyle-plugin</artifactId>
                        <executions>
                            <!-- Disable default from parent -->
                            <execution>
                                <id>check-src-and-tests</id>
                                <phase>none</phase>
                                <goals>
                                    <goal>checkstyle</goal>
                                </goals>
                            </execution>
                        </executions>
                    </plugin>
                </plugins>
            </build>
        </profile>
    </profiles>
</project><|MERGE_RESOLUTION|>--- conflicted
+++ resolved
@@ -41,7 +41,6 @@
         <dependency>
       		<groupId>jakarta.servlet</groupId>
       		<artifactId>jakarta.servlet-api</artifactId>
-      		<version>6.0.0</version>
             <scope>provided</scope>
     	</dependency>
 
@@ -83,11 +82,7 @@
         <dependency>
         	<groupId>com.sun.xml.ws</groupId>
 		    <artifactId>jaxws-ri</artifactId>
-<<<<<<< HEAD
 		    <version>4.0.3</version>
-=======
-		    <version>2.3.7</version>
->>>>>>> c4806f29
 		    <type>pom</type>
         </dependency>
 
