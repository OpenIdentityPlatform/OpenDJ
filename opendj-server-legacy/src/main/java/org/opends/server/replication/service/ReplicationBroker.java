--- conflicted
+++ resolved
@@ -13,11 +13,8 @@
  *
  * Copyright 2006-2010 Sun Microsystems, Inc.
  * Portions Copyright 2011-2016 ForgeRock AS.
-<<<<<<< HEAD
- * Portions Copyright 2025 3A Systems LLC.
-=======
+ * Portions Copyright 2023-2025 3A Systems LLC.
  * Portions Copyright 2025 Wren Security.
->>>>>>> d7e652c1
  */
 package org.opends.server.replication.service;
 
