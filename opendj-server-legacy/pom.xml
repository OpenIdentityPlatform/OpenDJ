<?xml version="1.0" encoding="UTF-8"?>
<!--
  The contents of this file are subject to the terms of the Common Development and
  Distribution License (the License). You may not use this file except in compliance with the
  License.

  You can obtain a copy of the License at legal/CDDLv1.0.txt. See the License for the
  specific language governing permission and limitations under the License.

  When distributing Covered Software, include this CDDL Header Notice in each file and include
  the License file at legal/CDDLv1.0.txt. If applicable, add the following below the CDDL
  Header, with the fields enclosed by brackets [] replaced by your own identifying
  information: "Portions Copyright [year] [name of copyright owner]".

  Copyright 2011-2016 ForgeRock AS.
  Portions Copyright 2017-2025 3A Systems, LLC.
-->
<project xmlns="http://maven.apache.org/POM/4.0.0" xmlns:xsi="http://www.w3.org/2001/XMLSchema-instance" xsi:schemaLocation="http://maven.apache.org/POM/4.0.0 http://maven.apache.org/xsd/maven-4.0.0.xsd">

  <modelVersion>4.0.0</modelVersion>
  <parent>
    <groupId>org.openidentityplatform.opendj</groupId>
    <artifactId>opendj-parent</artifactId>
    <version>4.9.2-SNAPSHOT</version>
  </parent>
  <artifactId>opendj-server-legacy</artifactId>
  <packaging>jar</packaging>
  <name>OpenDJ Server</name>
  <description>
    This module provides the OpenDJ LDAP Directory Server.
  </description>
  <inceptionYear>2010</inceptionYear>

  <repositories>
    <repository>
      <id>oracle-repository</id>
      <name>Oracle Maven Repository</name>
      <url>http://download.oracle.com/maven</url>
      <releases>
        <enabled>true</enabled>
      </releases>
      <snapshots>
        <enabled>false</enabled>
      </snapshots>
    </repository>
  </repositories>

  <properties>
    <!-- General server-wide properties -->
    <docgen.dir>${project.build.directory}/docgen</docgen.dir>
    <jars.dir>${project.build.directory}/jars</jars.dir>

    <!-- Product information properties -->
    <patchFixIds />
    <isDebugBuild>false</isDebugBuild>
      <!-- Other properties -->
    <maven.build.timestamp.format>yyyyMMdd</maven.build.timestamp.format>

    <!-- Additional OSGI import package for this module -->
    <opendj.osgi.import.additional>
      org.forgerock.opendj.*;provide:=true,
      org.forgerock.json.*;provide:=true
    </opendj.osgi.import.additional>

    <product.archive.name>${product.name.lowercase}-${project.version}</product.archive.name>

    <juel.version>2.2.7</juel.version>
    
    <doclint>none</doclint>
    <opendmk.lib.dir>${basedir}/opendmk</opendmk.lib.dir>
  </properties>

  <dependencies>

    <dependency>
      <groupId>org.openidentityplatform.opendj</groupId>
      <artifactId>opendj-rest2ldap</artifactId>
    </dependency>

    <dependency>
      <groupId>org.openidentityplatform.commons.i18n-framework</groupId>
      <artifactId>slf4j</artifactId>
    </dependency>

    <dependency>
      <groupId>org.openidentityplatform.opendj</groupId>
      <artifactId>opendj-config</artifactId>
    </dependency>
    
    <dependency>
      <groupId>org.openidentityplatform.opendj</groupId>
      <artifactId>opendj-cli</artifactId>
    </dependency>
    
     <dependency>
      <groupId>org.openidentityplatform.opendj</groupId>
      <artifactId>opendj-legacy</artifactId>
    </dependency>

    <dependency>
      <groupId>org.openidentityplatform.opendj</groupId>
      <artifactId>opendj-config</artifactId>
      <version>${project.version}</version>
      <type>test-jar</type>
      <scope>test</scope>
    </dependency>

    <dependency>
      <groupId>org.openidentityplatform.opendj</groupId>
      <artifactId>opendj-server</artifactId>
    </dependency>

    <dependency>
      <groupId>org.openidentityplatform.opendj</groupId>
      <artifactId>opendj-ldap-toolkit</artifactId>
      <version>${project.version}</version>
    </dependency>

    <dependency>
      <groupId>org.openidentityplatform.commons</groupId>
      <artifactId>build-tools</artifactId>
      <scope>test</scope>
    </dependency>

    <dependency>
      <groupId>org.openidentityplatform.commons</groupId>
      <artifactId>util</artifactId>
    </dependency>

    <dependency>
      <groupId>org.openidentityplatform.commons</groupId>
      <artifactId>json-resource</artifactId>
    </dependency>

    <dependency>
      <groupId>org.openidentityplatform.commons</groupId>
      <artifactId>json-resource-http</artifactId>
    </dependency>

    <dependency>
      <groupId>org.openidentityplatform.commons.http-framework</groupId>
      <artifactId>core</artifactId>
    </dependency>

    <dependency>
      <groupId>org.openidentityplatform.commons.http-framework</groupId>
      <artifactId>grizzly</artifactId>
    </dependency>

    <!-- ForgeRock Common Audit libraries -->
    <dependency>
      <groupId>org.openidentityplatform.commons.audit</groupId>
      <artifactId>core</artifactId>
    </dependency>

    <dependency>
      <groupId>org.openidentityplatform.commons.audit</groupId>
      <artifactId>handler-csv</artifactId>
    </dependency>

    <dependency>
      <groupId>org.openidentityplatform.commons.audit</groupId>
      <artifactId>handler-json</artifactId>
    </dependency>

    <dependency>
      <groupId>org.openidentityplatform.commons.audit</groupId>
      <artifactId>handler-elasticsearch</artifactId>
    </dependency>

    <dependency>
      <groupId>org.openidentityplatform.commons.audit</groupId>
      <artifactId>handler-splunk</artifactId>
    </dependency>

    <dependency>
      <groupId>org.openidentityplatform.commons.audit</groupId>
      <artifactId>handler-jms</artifactId>
    </dependency>

    <dependency>
      <groupId>org.openidentityplatform.commons.audit</groupId>
      <artifactId>json</artifactId>
    </dependency>

    <dependency>
      <groupId>org.openidentityplatform.commons.audit</groupId>
      <artifactId>handler-syslog</artifactId>
    </dependency>

    <dependency>
      <groupId>org.openidentityplatform.commons.audit</groupId>
      <artifactId>handler-jdbc</artifactId>
    </dependency>

    <!-- slf4j libraries -->
<!--     <dependency> -->
<!--       <groupId>org.slf4j</groupId> -->
<!--       <artifactId>slf4j-jdk14</artifactId> -->
<!--     </dependency> -->

    <dependency>
      <groupId>org.slf4j</groupId>
      <artifactId>jul-to-slf4j</artifactId>
    </dependency>

       
    <!-- mail -->
    <dependency>
      <groupId>com.sun.mail</groupId>
      <artifactId>javax.mail</artifactId>
    </dependency>

    <dependency>
      <groupId>org.freemarker</groupId>
      <artifactId>freemarker</artifactId>
      <version>${freemarker.version}</version>
      <scope>test</scope>
    </dependency>

    <!-- Databases -->
    <dependency>
      <groupId>com.sleepycat</groupId>
      <artifactId>je</artifactId>
      <version>18.3.12</version>
    </dependency>

    <dependency>
      <groupId>org.openidentityplatform.commons.persistit</groupId>
      <artifactId>core</artifactId>
    </dependency>
	
    <dependency>
      <groupId>com.github.stephenc.jcip</groupId>
      <artifactId>jcip-annotations</artifactId>
    </dependency>

    <dependency>
      <groupId>de.odysseus.juel</groupId>
      <artifactId>juel-impl</artifactId>
      <version>${juel.version}</version>
    </dependency>

    <dependency>
      <groupId>de.odysseus.juel</groupId>
      <artifactId>juel-api</artifactId>
      <version>${juel.version}</version>
    </dependency>
    
    <dependency>
	    <groupId>com.datastax.oss</groupId>
	    <artifactId>java-driver-core</artifactId>
	    <version>4.17.0</version>
	    <exclusions>
	    	<exclusion>
	    		<groupId>org.reactivestreams</groupId>
	    		<artifactId>reactive-streams</artifactId>
	    	</exclusion>
	    </exclusions>
    </dependency>
    <dependency>
      <groupId>org.postgresql</groupId>
      <artifactId>postgresql</artifactId>
      <version>42.7.4</version>
    </dependency>
    <dependency>
      <groupId>org.testng</groupId>
      <artifactId>testng</artifactId>
      <scope>test</scope>
    </dependency>
    <!-- TestContainers-->
    <dependency>
      <groupId>org.testcontainers</groupId>
      <artifactId>cassandra</artifactId>
      <version>1.20.4</version>
      <scope>test</scope>
    </dependency>
    <dependency>
      <groupId>org.testcontainers</groupId>
      <artifactId>postgresql</artifactId>
      <version>1.20.4</version>
      <scope>test</scope>
    </dependency>
    <dependency>
      <groupId>org.testcontainers</groupId>
      <artifactId>oracle-free</artifactId>
      <version>1.20.4</version>
      <scope>test</scope>
    </dependency>
    <dependency>
      <groupId>org.testcontainers</groupId>
      <artifactId>mysql</artifactId>
      <version>1.20.4</version>
      <scope>test</scope>
    </dependency>
    <dependency>
      <groupId>org.testcontainers</groupId>
      <artifactId>mssqlserver</artifactId>
      <version>1.20.4</version>
      <scope>test</scope>
    </dependency>

<<<<<<< HEAD
    <!-- JDBC drivers -->
=======
    <!-- test JDBC drivers -->
>>>>>>> 2050033a
    <dependency>
      <groupId>com.mysql</groupId>
      <artifactId>mysql-connector-j</artifactId>
      <version>9.2.0</version>
<<<<<<< HEAD
=======
      <scope>test</scope>
>>>>>>> 2050033a
    </dependency>
    <dependency>
      <groupId>com.oracle.database.jdbc</groupId>
      <artifactId>ojdbc8</artifactId>
      <version>23.6.0.24.10</version>
<<<<<<< HEAD
=======
      <scope>test</scope>
>>>>>>> 2050033a
    </dependency>
    <dependency>
      <groupId>com.microsoft.sqlserver</groupId>
      <artifactId>mssql-jdbc</artifactId>
      <version>12.8.1.jre8</version>
<<<<<<< HEAD
=======
      <scope>test</scope>
>>>>>>> 2050033a
    </dependency>
  </dependencies>

  <build><finalName>${project.groupId}.${project.artifactId}</finalName>
    <resources>
      <!-- Main resources -->
      <resource>
        <directory>src/main/resources</directory>
        <filtering>true</filtering>
        <excludes>
          <exclude>java-stubs/</exclude>
        </excludes>
      </resource>
      <!-- Property files used in test sources -->
      <resource>
        <directory>src/test/java</directory>
        <filtering>false</filtering>
        <includes>
          <include>**/*.properties</include>
        </includes>
      </resource>
      <!-- Images for quicksetup must be explicitely copied from sources -->
      <resource>
        <directory>src/quicksetup</directory>
        <filtering>false</filtering>
        <includes>
          <include>**/images/*.gif</include>
          <include>**/images/*.png</include>
        </includes>
      </resource>
      <!-- Images for guitools must be explicitely copied from sources -->
      <resource>
        <directory>src/guitools</directory>
        <filtering>false</filtering>
        <includes>
          <include>**/images/*.gif</include>
          <include>**/images/*.png</include>
        </includes>
      </resource>
      <!-- .plist files for macos must be filtered to include build properties -->
      <resource>
        <directory>resource/mac</directory>
        <filtering>true</filtering>
        <includes>
          <include>**/Info.plist</include>
        </includes>
      </resource>
      <!-- Generation of DynamicConstants class from build properties -->
      <resource>
        <directory>src/main/resources/java-stubs</directory>
        <filtering>true</filtering>
        <targetPath>${project.build.directory}/java-stubs</targetPath>
      </resource>
    </resources>

    <pluginManagement>
      <plugins>
        <!--This plugin's configuration is used to store Eclipse m2e settings only. It
            has no influence on the Maven build itself. This section instructs Eclipse's
            Maven builder to invoke the antrun plugin for generating the configuration
            framework files, e.g. core.manifest, during a *clean* build. Execution
            during an incremental build is not supported. -->
        <plugin>
          <groupId>org.eclipse.m2e</groupId>
          <artifactId>lifecycle-mapping</artifactId>
          <version>1.0.0</version>
          <configuration>
            <lifecycleMappingMetadata>
              <pluginExecutions>
                <pluginExecution>
                  <pluginExecutionFilter>
                    <groupId>org.apache.maven.plugins</groupId>
                    <artifactId>maven-antrun-plugin</artifactId>
                    <versionRange>[1.7,)</versionRange>
                    <goals>
                      <goal>run</goal>
                    </goals>
                  </pluginExecutionFilter>
                  <action>
                    <execute>
                      <runOnIncremental>false</runOnIncremental>
                    </execute>
                  </action>
                </pluginExecution>
                <pluginExecution>
                	<pluginExecutionFilter>
                		<groupId>org.openidentityplatform.opendj</groupId>
                		<artifactId>opendj-maven-plugin</artifactId>
                		<versionRange>[4.0.0-SNAPSHOT,)</versionRange>
                		<goals>
                			<goal>generate-manifest</goal>
                			<goal>concat</goal>
                		</goals>
                	</pluginExecutionFilter>
                	<action>
                		<ignore />
                	</action>
                </pluginExecution>
              </pluginExecutions>
            </lifecycleMappingMetadata>
          </configuration>
        </plugin>

        <!-- Define template for jar generation -->
        <plugin>
          <artifactId>maven-jar-plugin</artifactId>
          <configuration>
            <outputDirectory>${jars.dir}</outputDirectory>
            <finalName>${product.name.lowercase}</finalName>
            <archive>
              <addMavenDescriptor>false</addMavenDescriptor>
              <index>true</index>
            </archive>
          </configuration>
        </plugin>
      </plugins>
    </pluginManagement>

    <plugins>
      <!-- Clean classes generated outside the build directory -->
      <plugin>
        <artifactId>maven-clean-plugin</artifactId>
        <configuration>
          <filesets>
            <fileset>
              <directory>${basedir}/src</directory>
              <includes>
                <include>messages/generated/**</include>
              </includes>
              <followSymlinks>false</followSymlinks>
            </fileset>
          </filesets>
        </configuration>
      </plugin>

      <!-- Generate i18n messages -->
      <plugin>
        <groupId>org.openidentityplatform.commons.i18n-framework</groupId>
        <artifactId>maven-plugin</artifactId>
        <executions>
          <execution>
            <phase>generate-sources</phase>
            <goals>
              <goal>generate-messages</goal>
            </goals>
            <configuration>
              <resourceDirectory>${basedir}/src/messages</resourceDirectory>
              <targetDirectory>${basedir}/src/messages/generated/</targetDirectory>
              <force>true</force>
              <messageFiles>
                <!-- Warning: messageFile must contains at least one "/" -->
                <messageFile>org/opends/messages/access_control.properties</messageFile>
                <messageFile>org/opends/messages/admin.properties</messageFile>
                <messageFile>org/opends/messages/admin_tool.properties</messageFile>
                <messageFile>org/opends/messages/backend.properties</messageFile>
                <messageFile>org/opends/messages/config.properties</messageFile>
                <messageFile>org/opends/messages/core.properties</messageFile>
                <messageFile>org/opends/messages/extension.properties</messageFile>
                <messageFile>org/opends/messages/external.properties</messageFile>
                <messageFile>org/opends/messages/logger.properties</messageFile>
                <messageFile>org/opends/messages/plugin.properties</messageFile>
                <messageFile>org/opends/messages/protocol.properties</messageFile>
                <messageFile>org/opends/messages/quickSetup.properties</messageFile>
                <messageFile>org/opends/messages/replication.properties</messageFile>
                <messageFile>org/opends/messages/runtime.properties</messageFile>
                <messageFile>org/opends/messages/schema.properties</messageFile>
                <messageFile>org/opends/messages/task.properties</messageFile>
                <messageFile>org/opends/messages/tool.properties</messageFile>
                <messageFile>org/opends/messages/utility.properties</messageFile>
                <messageFile>org/opends/messages/version.properties</messageFile>
              </messageFiles>
            </configuration>
          </execution>
        </executions>
      </plugin>

      <plugin>
        <artifactId>maven-resources-plugin</artifactId>
        <executions>
          <!-- Copy messages properties files for inclusion in main jar -->
          <execution>
            <id>copy-l10n-messages</id>
            <phase>validate</phase>
            <goals>
              <goal>copy-resources</goal>
            </goals>
            <configuration>
              <outputDirectory>${project.build.outputDirectory}/org/opends/messages</outputDirectory>
              <resources>
                <resource>
                  <directory>src/messages/org/opends/messages</directory>
                  <filtering>false</filtering>
                </resource>
              </resources>
            </configuration>
          </execution>
          <execution>
            <id>copy-guitools-resources</id>
            <phase>validate</phase>
            <goals>
              <goal>copy-resources</goal>
            </goals>
            <configuration>
              <outputDirectory>${project.build.outputDirectory}/org/opends/guitools</outputDirectory>
              <resources>
                <resource>
                  <directory>src/main/java/org/opends/guitools</directory>
                  <filtering>false</filtering>
                </resource>
              </resources>
            </configuration>
          </execution>
          <execution>
            <id>copy-quicksetup-resources</id>
            <phase>validate</phase>
            <goals>
              <goal>copy-resources</goal>
            </goals>
            <configuration>
              <outputDirectory>${project.build.outputDirectory}/org/opends/quicksetup</outputDirectory>
              <resources>
                <resource>
                  <directory>src/main/java/org/opends/quicksetup</directory>
                  <filtering>false</filtering>
                </resource>
              </resources>
            </configuration>
          </execution>
        </executions>
      </plugin>

      <plugin>
        <groupId>org.openidentityplatform.opendj</groupId>
        <artifactId>opendj-maven-plugin</artifactId>

        <executions>
          <execution>
            <id>generate-bootstrap-manifest</id>
            <goals>
              <goal>generate-manifest</goal>
            </goals>
            <configuration>
              <additionalJars>
                 <additionalJar>opendj-slf4j-adapter.jar</additionalJar>
                 <additionalJar>opendj-je-backend.jar</additionalJar>
              </additionalJars>
            </configuration>
          </execution>

          <execution>
            <id>generate-bootstrap-client-manifest</id>
            <goals>
              <goal>generate-manifest</goal>
            </goals>
            <configuration>
              <additionalJars>
              	<additionalJar>opendj-slf4j-adapter.jar</additionalJar>
                 <additionalJar>opendj-je-backend.jar</additionalJar>
              </additionalJars>
            </configuration>
          </execution>

          <!-- Create consolidated schema file for use in upgrade -->
          <execution>
            <id>creates-base-schema-files</id>
            <goals>
              <goal>concat</goal>
            </goals>
            <configuration>
              <schemaDirectory>${basedir}/resource/schema</schemaDirectory>
              <outputDirectory>${project.build.directory}/upgrade</outputDirectory>
              <outputFile>schema.ldif.${buildRevision}</outputFile>
            </configuration>
          </execution>
        </executions>
      </plugin>

      <plugin>
        <groupId>org.codehaus.mojo</groupId>
        <artifactId>build-helper-maven-plugin</artifactId>
        <executions>
          <execution>
            <id>main-java-sources</id>
            <phase>process-sources</phase>
            <goals>
              <goal>add-source</goal>
            </goals>
            <configuration>
              <sources>
                <source>src/messages/generated</source>
                <source>src/messages/src</source>
                <source>src/build-tools</source>
                <source>${project.build.directory}/java-stubs</source>
<!--                <source>../opendj-legacy/src/main/java</source>-->
              </sources>
            </configuration>
          </execution>
         </executions>
      </plugin>

      <!--
        Retrieve the SCM revision number and store it into the ${buildRevision} property
        and retrieve the build timestamp and store it into the ${buildDateTime} property
      -->
      <plugin>
        <groupId>org.codehaus.mojo</groupId>
        <artifactId>buildnumber-maven-plugin</artifactId>
      </plugin>

      <!-- Compile unit tests -->
      <plugin>
        <groupId>org.apache.maven.plugins</groupId>
        <artifactId>maven-compiler-plugin</artifactId>
        <executions>
          <execution>
            <id>default-testCompile</id>
            <goals>
              <goal>testCompile</goal>
            </goals>
            <configuration>
              <testSourceDirectory>src/test/java</testSourceDirectory>
              <showDeprecation>false</showDeprecation>
              <showWarnings>false</showWarnings>
              <testCompilerArgument>-nowarn</testCompilerArgument>
              <testExcludes>
                <testExclude>**/org/opends/server/snmp/**</testExclude>
              </testExcludes>
            </configuration>
          </execution>
        </executions>
      </plugin>

      <!-- Disable surefire plugin because all tests are run with failsafe plugin -->
      <plugin>
        <groupId>org.apache.maven.plugins</groupId>
        <artifactId>maven-surefire-plugin</artifactId>
        <executions>
          <execution>
            <id>default-test</id>
            <phase>none</phase>
          </execution>
        </executions>
      </plugin>

      <plugin>
        <groupId>org.apache.felix</groupId>
        <artifactId>maven-bundle-plugin</artifactId>
        <executions>
          <!-- Create opendj-slf4j-adapter manifest -->
          <execution>
            <id>opendj-slf4j-adapter-manifest</id>
            <goals>
              <goal>manifest</goal>
            </goals>
            <configuration>
              <buildDirectory>${project.build.directory}/slf4j-adapter-manifest/META-INF</buildDirectory>
              <manifestLocation>${project.build.directory}/slf4j-adapter-manifest/META-INF</manifestLocation>
              <instructions>
                <!-- Export only slf4j adapter -->
                <Export-Package>org.opends.server.loggers.slf4j</Export-Package>
                <Import-Package>
                  org.forgerock.i18n,
                  org.forgerock.i18n.slf4j,
                  org.opends.messages,
                  org.opends.server.loggers,
                  org.slf4j,
                  org.slf4j.helpers,
                  org.slf4j.spi
                </Import-Package>
              </instructions>
            </configuration>
          </execution>

          <!-- Create OpenDJ manifest -->
          <execution>
            <id>opendj-manifest</id>
            <goals>
              <goal>manifest</goal>
            </goals>
            <configuration>
              <instructions>
                <Bundle-Version>${project.version}</Bundle-Version>
                <Export-Package>org.forgerock.opendj.server.embedded</Export-Package>
                <!-- Import je changelog since it is not shipped in the main jar -->
                <Import-Package>
                  org.opends.server.replication.server.changelog.je;resolution:=optional,
                  com.sleepycat.je*;resolution:=optional,
                  ${opendj.osgi.import}
                </Import-Package>
                <Embed-Dependency>
                  org.openidentityplatform.commons.persistit:core,
                  <!--je,-->
                  jcip-annotations
                </Embed-Dependency>
              </instructions>
            </configuration>
          </execution>
        </executions>
      </plugin>

      <plugin>
        <artifactId>maven-jar-plugin</artifactId>
        <executions>
          <!-- Package boostrap jar - contains only a manifest with classpath for the server -->
          <execution>
            <id>build-bootstrap-jar</id>
            <phase>prepare-package</phase>
            <goals>
              <goal>jar</goal>
            </goals>
            <configuration>
              <classifier>bootstrap</classifier>
              <includes>
                <include>nothing</include>
              </includes>
              <archive>
                <index>false</index>
                <manifestFile>${project.build.outputDirectory}/bootstrap/manifest-bootstrap</manifestFile>
              </archive>
            </configuration>
          </execution>

          <!-- Package boostrap-client jar - contains only a manifest with classpath for clients -->
          <execution>
            <id>build-bootstrap-client-jar</id>
            <phase>prepare-package</phase>
            <goals>
              <goal>jar</goal>
            </goals>
            <configuration>
              <classifier>bootstrap-client</classifier>
              <includes>
                <include>nothing</include>
              </includes>
              <archive>
                <index>false</index>
                <manifestFile>${project.build.outputDirectory}/bootstrap/manifest-bootstrap-client</manifestFile>
              </archive>
            </configuration>
          </execution>

          <!-- Package build-tools jar -->
          <execution>
            <id>create-build-tools-jar</id>
            <phase>prepare-package</phase>
            <goals>
              <goal>jar</goal>
            </goals>
            <configuration>
              <classifier>build-tools</classifier>
              <includes>
                <include>**/messages/Severity.class</include>
                <include>**/messages/Category.class</include>
                <include>**/messages/Message.class</include>
                <include>**/messages/MessagePropertyKey.class</include>
                <include>**/messages/MessageDescriptor.class</include>
                <include>**/server/types/PublicAPI.class</include>
                <include>**/server/types/StabilityLevel.class</include>
                <include>**/build/tools/*</include>
              </includes>
              <archive>
                <index>false</index>
              </archive>
            </configuration>
          </execution>

          <!-- Package quicksetup jar -->
          <execution>
            <id>build-quicksetup-jar</id>
            <phase>prepare-package</phase>
            <goals>
              <goal>jar</goal>
            </goals>
            <configuration>
              <classifier>quicksetup</classifier>
              <includes>
                <include>**/quicksetup/**</include>
                <include>**/org/opends/admin/ads/*</include>
                <include>**/org/opends/server/util/SetupUtils.class</include>
                <include>**/org/opends/server/util/CertificateManager.class</include>
                <include>**/org/opends/server/util/DynamicConstants.class</include>
                <include>**/org/opends/server/types/OperatingSystem.class</include>
                <include>**/org/opends/messages/Message.class</include>
                <include>**/org/opends/messages/MessageBuilder.class</include>
                <include>**/org/opends/messages/MessageDescriptor.class</include>
                <include>**/org/opends/messages/Severity.class</include>
                <include>**/org/opends/messages/Category.class</include>
                <include>**/org/opends/messages/QuickSetupMessages.class</include>
                <include>**/org/opends/server/types/OpenDsException.class</include>
              </includes>
              <archive>
                <index>false</index>
              </archive>
            </configuration>
          </execution>

          <!-- Package OpenDJ SL4J Logger Adapter jar -->
          <execution>
            <id>build-opendj-slf4j-adapter-jar</id>
            <phase>prepare-package</phase>
            <goals>
              <goal>jar</goal>
            </goals>
            <configuration>
              <classifier>slf4j-adapter</classifier>
              <includes>
                <include>**/org/slf4j/**</include>
                <include>**/org/opends/server/loggers/slf4j/**</include>
              </includes>
              <archive>
                <index>false</index>
                <manifestFile>${project.build.directory}/slf4j-adapter-manifest/META-INF/MANIFEST.MF</manifestFile>
              </archive>
            </configuration>
          </execution>

          <!-- Package JE backend jar -->
          <execution>
            <id>build-opendj-je-backend-jar</id>
            <phase>prepare-package</phase>
            <goals>
              <goal>jar</goal>
            </goals>
            <configuration>
              <classifier>je-backend</classifier>
              <includes>
                <include>org/opends/server/backends/jeb/**</include>
                <include>org/opends/server/replication/server/changelog/je/**</include>
              </includes>
              <archive>
                <index>false</index>
              </archive>
            </configuration>
          </execution>

          <!-- Build localized jars (one per supported locale) -->
          <!-- (is there a way to avoid all these repeated executions ?) -->
          <execution>
            <id>build-caES-jar</id>
            <phase>prepare-package</phase>
            <goals>
              <goal>jar</goal>
            </goals>
            <configuration>
              <classifier>${localized.jars.classifier}-ca_ES</classifier>
              <includes>
                <include>**/*_ca_ES.properties</include>
              </includes>
            </configuration>
          </execution>

          <execution>
            <id>build-de-jar</id>
            <phase>prepare-package</phase>
            <goals>
              <goal>jar</goal>
            </goals>
            <configuration>
              <classifier>${localized.jars.classifier}-de</classifier>
              <includes>
                <include>**/*_de.properties</include>
              </includes>
            </configuration>
          </execution>

          <execution>
            <id>build-es-jar</id>
            <phase>prepare-package</phase>
            <goals>
              <goal>jar</goal>
            </goals>
            <configuration>
              <classifier>${localized.jars.classifier}-es</classifier>
              <includes>
                <include>**/*_es.properties</include>
              </includes>
            </configuration>
          </execution>

          <execution>
            <id>build-fr-jar</id>
            <phase>prepare-package</phase>
            <goals>
              <goal>jar</goal>
            </goals>
            <configuration>
              <classifier>${localized.jars.classifier}-fr</classifier>
              <includes>
                <include>**/*_fr.properties</include>
              </includes>
            </configuration>
          </execution>

          <execution>
            <id>build-ja-jar</id>
            <phase>prepare-package</phase>
            <goals>
              <goal>jar</goal>
            </goals>
            <configuration>
              <classifier>${localized.jars.classifier}-ja</classifier>
              <includes>
                <include>**/*_ja.properties</include>
              </includes>
            </configuration>
          </execution>

          <execution>
            <id>build-ko-jar</id>
            <phase>prepare-package</phase>
            <goals>
              <goal>jar</goal>
            </goals>
            <configuration>
              <classifier>${localized.jars.classifier}-ko</classifier>
              <includes>
                <include>**/*_ko.properties</include>
              </includes>
            </configuration>
          </execution>

          <execution>
            <id>build-pl-jar</id>
            <phase>prepare-package</phase>
            <goals>
              <goal>jar</goal>
            </goals>
            <configuration>
              <classifier>${localized.jars.classifier}-pl</classifier>
              <includes>
                <include>**/*_pl.properties</include>
              </includes>
            </configuration>
          </execution>

          <execution>
            <id>build-zh-CN-jar</id>
            <phase>prepare-package</phase>
            <goals>
              <goal>jar</goal>
            </goals>
            <configuration>
              <classifier>${localized.jars.classifier}-zh_CN</classifier>
              <includes>
                <include>**/*_zh_CN.properties</include>
              </includes>
            </configuration>
          </execution>

          <execution>
            <id>build-zh-TW-jar</id>
            <phase>prepare-package</phase>
            <goals>
              <goal>jar</goal>
            </goals>
            <configuration>
              <classifier>${localized.jars.classifier}-zh_TW</classifier>
              <includes>
                <include>**/*_zh_TW.properties</include>
              </includes>
            </configuration>
          </execution>

          <!-- Main jar -->
          <execution>
            <id>default-jar</id>
            <phase>package</phase>
            <goals>
              <goal>jar</goal>
            </goals>
            <configuration>
              <excludes>
                <exclude>*.app/**</exclude>
                <exclude>java-stubs/**</exclude>
                <exclude>bootstrap/**</exclude>
                <exclude>META-INF/**</exclude>
                <exclude>**/*_ca_ES.properties</exclude>
                <exclude>**/*_de.properties</exclude>
                <exclude>**/*_es.properties</exclude>
                <exclude>**/*_fr.properties</exclude>
                <exclude>**/*_ja.properties</exclude>
                <exclude>**/*_ko.properties</exclude>
                <exclude>**/*_pl.properties</exclude>
                <exclude>**/*_zh_CN.properties</exclude>
                <exclude>**/*_zh_TW.properties</exclude>
                <exclude>org/slf4j/**</exclude>
                <exclude>org/opends/server/loggers/slf4j/OpenDJLogger*</exclude>
<!--                 <exclude>org/opends/server/backends/jeb/**</exclude> -->
<!--                 <exclude>org/opends/server/replication/server/changelog/je/**</exclude> -->
              </excludes>
              <archive>
                <manifestFile>${project.build.outputDirectory}/META-INF/MANIFEST.MF</manifestFile>
              </archive>
            </configuration>
          </execution>
        </executions>
      </plugin>

      <!-- Unpack files from OpenDJ standard archive -->
      <plugin>
        <groupId>org.apache.maven.plugins</groupId>
        <artifactId>maven-dependency-plugin</artifactId>
        <executions>
          <execution>
            <id>unpack-archive</id>
            <phase>package</phase>
            <goals>
              <goal>unpack</goal>
            </goals>
            <configuration>
              <artifactItems>
                <artifactItem>
                  <groupId>org.openidentityplatform.opendj</groupId>
                  <artifactId>opendj-ldap-toolkit</artifactId>
                  <version>${project.version}</version>
                  <type>zip</type>
                  <overWrite>true</overWrite>
                  <outputDirectory>${project.build.directory}</outputDirectory>
                </artifactItem>
              </artifactItems>
            </configuration>
          </execution>
        </executions>
      </plugin>

      <plugin>
        <artifactId>maven-assembly-plugin</artifactId>
        <executions>
          <!-- Creates the archive folder -->
          <execution>
            <id>build-opendj-archive</id>
            <phase>package</phase>
            <goals>
              <goal>single</goal>
            </goals>
            <configuration>
              <finalName>${product.name.lowercase}</finalName>
              <outputDirectory>${project.build.directory}/package</outputDirectory>
              <appendAssemblyId>false</appendAssemblyId>
              <attach>false</attach>
              <descriptors>
                <descriptor>src/main/assembly/opendj-archive-assembly.xml</descriptor>
              </descriptors>
              <formats>
                <format>dir</format>
              </formats>
              <archive>
                <manifestFile>${project.build.outputDirectory}/bootstrap/manifest-bootstrap</manifestFile>
              </archive>
            </configuration>
          </execution>

          <!-- Creates the archive folder -->
          <execution>
            <id>build-example-plugin.zip</id>
            <phase>package</phase>
            <goals>
              <goal>single</goal>
            </goals>
            <configuration>
              <finalName>example-plugin</finalName>
              <outputDirectory>${project.build.directory}/package/${product.name.lowercase}/</outputDirectory>
              <appendAssemblyId>false</appendAssemblyId>
              <attach>false</attach>
              <descriptors>
                <descriptor>src/main/assembly/example-plugin-assembly.xml</descriptor>
              </descriptors>
            </configuration>
          </execution>
        </executions>
      </plugin>

      <plugin>
        <groupId>org.apache.maven.plugins</groupId>
        <artifactId>maven-antrun-plugin</artifactId>
        <executions>
          <execution>
            <!-- Copy config.ldif in build dir (needed if snmp config merge is needed) -->
            <id>copy-config-ldif</id>
            <phase>generate-resources</phase>
            <configuration>
              <target>
                <copy todir="${project.build.directory}/template/config" file="${basedir}/resource/config/config.ldif" />
              </target>
            </configuration>
            <goals>
              <goal>run</goal>
            </goals>
          </execution>

          <!-- Generate final zip and attach artefact -->
          <execution>
            <id>attach-artifact</id>
            <phase>package</phase>
            <goals>
              <goal>run</goal>
            </goals>
            <configuration>
              <target>
                <zip destfile="${project.build.directory}/package/${product.archive.name}.zip">
                  <zipfileset dir="${project.build.directory}/package/${product.name.lowercase}" includes="**/*" excludes="bin/*,template/**/*,lib/_client-script.sh,lib/_script-util.sh,lib/_server-script.sh,lib/_mixed-script.sh,setup,uninstall,upgrade,QuickSetup.app/Contents/MacOS/universalJavaApplicationStub,Uninstall.app/Contents/MacOS/universalJavaApplicationStub,bin/ControlPanel.app/Contents/MacOS/universalJavaApplicationStub" filemode="644" dirmode="755" prefix="opendj" />
                  <zipfileset dir="${project.build.directory}/package/${product.name.lowercase}" includes="lib/_client-script.sh,lib/_script-util.sh,lib/_server-script.sh,lib/_mixed-script.sh" filemode="755" dirmode="755" prefix="opendj" />
                  <zipfileset dir="${project.build.directory}/package/${product.name.lowercase}" includes="bin/*" filemode="755" dirmode="755" prefix="opendj" />
                  <zipfileset dir="${project.build.directory}/package/${product.name.lowercase}" includes="setup,uninstall,upgrade,QuickSetup.app/Contents/MacOS/universalJavaApplicationStub,Uninstall.app/Contents/MacOS/universalJavaApplicationStub,bin/ControlPanel.app/Contents/MacOS/universalJavaApplicationStub" filemode="755" dirmode="755" prefix="opendj" />
                  <zipfileset dir="${project.build.directory}/package/${product.name.lowercase}" includes="template/**/*" filemode="444" dirmode="744" prefix="opendj" />
                </zip>
                <attachartifact file="${project.build.directory}/package/${product.archive.name}.zip" type="zip" />
              </target>
            </configuration>
          </execution>
        </executions>
      </plugin>

      <!-- Release project -->
      <plugin>
        <groupId>org.apache.maven.plugins</groupId>
        <artifactId>maven-release-plugin</artifactId>
        <configuration>
          <!-- Required for release:perform: the parent pom specifies a value
            for "arguments" in the plugin configuration. This prevents command line setting
            of the option. -->
          <arguments>-Penforce -Dopendmk.lib.dir=${opendmk.lib.dir}</arguments>
        </configuration>
      </plugin>

      <plugin>
        <groupId>org.codehaus.mojo</groupId>
        <artifactId>cobertura-maven-plugin</artifactId>
        <configuration>
            <skip>true</skip>
        </configuration>
        </plugin>
    </plugins>
  </build>

  <profiles>
    <!--
       Profile to run precommit tasks: checkstyle, copyright (TODO), SVN eol check (TODO),
       unit-tests

       Tests are not run by default due to running time (average of 8-10 minutes).
    -->
    <profile>
      <id>precommit</id>
      <build><finalName>${project.groupId}.${project.artifactId}</finalName>
        <plugins>

<!--           Enforce Checkstyle -->
<!--           <plugin> -->
<!--             <groupId>org.apache.maven.plugins</groupId> -->
<!--             <artifactId>maven-checkstyle-plugin</artifactId> -->
<!--             <executions> -->
<!--               Disable default from parent -->
<!--               <execution> -->
<!--                 <id>check-src-and-tests</id> -->
<!--                 <phase>none</phase> -->
<!--                 <goals> -->
<!--                   <goal>checkstyle</goal> -->
<!--                 </goals> -->
<!--               </execution> -->
<!--               <execution> -->
<!--                 <id>check-src-and-tests-alternative</id> -->
<!--                 <configuration> -->
<!--                   <excludes>generated/org/opends/server/snmp/**,org/opends/messages/**</excludes> -->
<!--                   <configLocation>${project.build.outputDirectory}/org/forgerock/checkstyle/opends-checkstyle.xml</configLocation> -->
<!--                   <headerLocation>${checkstyleHeaderLocation}</headerLocation> -->
<!--                   <suppressionsLocation>${project.build.outputDirectory}/org/forgerock/checkstyle/unit-test-suppressions.xml</suppressionsLocation> -->
<!--                   <includeTestSourceDirectory>true</includeTestSourceDirectory> -->
<!--                   <includeResources>false</includeResources> -->
<!--                   Only output errors if we're not expecting any -->
<!--                   <consoleOutput>${checkstyleFailOnError}</consoleOutput> -->
<!--                   <failsOnError>${checkstyleFailOnError}</failsOnError> -->
<!--                 </configuration> -->
<!--                 <phase>process-test-classes</phase> -->
<!--                 <goals> -->
<!--                   <goal>check</goal> -->
<!--                 </goals> -->
<!--               </execution> -->
<!--             </executions> -->
<!--          </plugin> -->

          <!--
             Run unit/integration tests.

             A lot of existing tests requires a running server, which is why the tests are
             run using failsafe instead of surefire.

             It should be possible in the future to separate tests into unit (no server) and
             integration (with server), by using respectively surefire and failsafe plugin
             to run them, but it will require identifying them.
             We could use an "unit" marker in TestNG groups to do so.
          -->
          <plugin>
            <groupId>org.apache.maven.plugins</groupId>
            <artifactId>maven-failsafe-plugin</artifactId>
            <configuration>
<!--            	<classpathDependencyExcludes>-->
<!--	            	<classpathDependencyExcludes>org.slf4j:slf4j-jdk14</classpathDependencyExcludes>-->
<!--	          	</classpathDependencyExcludes>-->
            </configuration>
            <executions>
              <execution>
                <goals>
                  <goal>integration-test</goal>
                  <goal>verify</goal>
                </goals>
                <configuration>
				  <additionalClasspathElements>
		            <additionalClasspathElement>${project.build.directory}/jars/opendj-slf4j-adapter.jar</additionalClasspathElement>
		          </additionalClasspathElements>
				  <testSourceDirectory>src/test/java</testSourceDirectory>
<!--				  <enableProcessChecker>all</enableProcessChecker>-->
				  <forkedProcessTimeoutInSeconds>900</forkedProcessTimeoutInSeconds>
                  <forkedProcessExitTimeoutInSeconds>120</forkedProcessExitTimeoutInSeconds>
                  <excludes>
                    <exclude>org/opends/server/snmp/**</exclude>
                    <exclude>org/opends/quicksetup/**</exclude>
                    <exclude>org/opends/quicksetup/**</exclude>
                  </excludes>
                  <includes>
                    <include>**/Test*.java</include>
                    <include>**/*Test.java</include>
                    <include>**/*Tests.java</include>
                    <include>**/*TestCase.java</include>
                    <include>**/*TestCases.java</include>
                  </includes>
                  <properties>
                    <property>
                      <name>usedefaultlisteners</name>
                      <value>false</value>
                    </property>
                    <property>
                      <name>listener</name>
                      <value>org.opends.server.TestListener</value>
                    </property>
                    <property>
                      <name>excludegroups</name>
                      <value>slow</value>
                    </property>
                    <property>
                      <name>configfailurepolicy</name>
                      <value>skip</value>
                    </property>
                 </properties>
                 <systemPropertyVariables>
                    <org.opends.server.BuildRoot>${basedir}</org.opends.server.BuildRoot>
                    <org.opends.server.BuildDir>${project.build.directory}</org.opends.server.BuildDir>
                    <org.opends.test.replicationDbImpl>LOG</org.opends.test.replicationDbImpl>
                    <jvmarg value="-Dorg.opends.server.snmp.opendmk=${opendmk.lib.dir}" />
                    <org.opends.server.CleanupDirectories>true</org.opends.server.CleanupDirectories>
                    <org.opends.test.suppressOutput>true</org.opends.test.suppressOutput>
                    <org.opends.test.pauseOnFailure>false</org.opends.test.pauseOnFailure>
                    <org.opends.test.copyClassesToTestPackage>false</org.opends.test.copyClassesToTestPackage>
                  </systemPropertyVariables>
                  <argLine>@{argLine}</argLine>
	          	  <reuseForks>false</reuseForks>
	          	  <forkCount>1</forkCount>
	          	  <parallel>none</parallel>
	          	  <runOrder>alphabetical</runOrder>
	          	  <rerunFailingTestsCount>3</rerunFailingTestsCount>
                </configuration>
              </execution>
            </executions>
          </plugin>
        </plugins>
      </build>
    </profile>

    <!--
      Profile to build SNMP extension.

      This profile is only actived when command line contains the 'opendmk.lib.dir'
      property that must point to the directory where OpenDMK jars are located.
       <opendmk.lib.dir>${basedir}/opendmk</opendmk.lib.dir>
    -->
    <profile>
      <id>snmp</id>
      <activation>
       	<file>
       		<exists>${opendmk.lib.dir}/jdmkrt.jar</exists>
       	</file>
      </activation>

      <properties>
        <snmp.dir>${basedir}/src/snmp</snmp.dir>
        <snmp.gen.dir>${snmp.dir}/generated</snmp.gen.dir>
        <snmp.mib.dir>${snmp.dir}/resource/mib</snmp.mib.dir>
        <snmp.jar.name>snmp-mib2605</snmp.jar.name>
      </properties>

      <dependencies>
        <dependency>
          <groupId>opendmk</groupId>
          <artifactId>jdmkrt</artifactId>
          <version>1.0</version>
          <scope>system</scope>
          <systemPath>${opendmk.lib.dir}/jdmkrt.jar</systemPath>
        </dependency>
        <dependency>
          <groupId>opendmk</groupId>
          <artifactId>jdmktk</artifactId>
          <version>1.0</version>
          <scope>system</scope>
          <systemPath>${opendmk.lib.dir}/jdmktk.jar</systemPath>
        </dependency>
      </dependencies>

      <build><finalName>${project.groupId}.${project.artifactId}</finalName>
        <plugins>
          <plugin>
            <groupId>org.codehaus.mojo</groupId>
            <artifactId>build-helper-maven-plugin</artifactId>
            <executions>
              <!-- Add snmp source directory and snmp generated directory as sources -->
              <execution>
                <id>snmp-java-sources</id>
               <phase>process-sources</phase>
                <goals>
                  <goal>add-source</goal>
                </goals>
                <configuration>
                  <sources>
                    <source>src/snmp/generated</source>
                    <source>src/snmp/src</source>
                     <source>src/snmp/resource</source>
                  </sources>
                </configuration>
              </execution>
             
            </executions>
          </plugin>

          <!-- Cleans SNMP directory -->
          <plugin>
            <groupId>org.apache.maven.plugins</groupId>
            <artifactId>maven-antrun-plugin</artifactId>
            <executions>
              <execution>
                <id>createMibDir</id>
                <phase>initialize</phase>
                <configuration>
                  <target>
                    <delete dir="${snmp.gen.dir}/org/opends/server/snmp" />
                    <mkdir dir="${snmp.gen.dir}/org/opends/server/snmp" />
                  </target>
                </configuration>
                <goals>
                  <goal>run</goal>
                </goals>
              </execution>
              <execution>
                <!-- Append snmp config to the config.ldif -->
                <id>generate-config-ldif</id>
                <phase>prepare-package</phase>
                <configuration>
                  <target>
                    <concat destfile="${project.build.directory}/template/config/config.ldif" append="true">
                      <filelist dir="${snmp.dir}/resource/config" files="config.snmp.ldif" />
                    </concat>
                  </target>
                </configuration>
                <goals>
                  <goal>run</goal>
                </goals>
              </execution>
            </executions>
          </plugin>

          <!-- MIB generation -->
          <plugin>
            <groupId>org.codehaus.mojo</groupId>
            <artifactId>exec-maven-plugin</artifactId>
            <version>1.3.2</version>
            <executions>
              <execution>
                <id>mib-generation</id>
                <phase>generate-sources</phase>
                <goals>
                  <goal>exec</goal>
                </goals>
                <configuration>
                  <executable>java</executable>
                  <classpathScope>compile</classpathScope>
                  <arguments>
                    <argument>-classpath</argument>
                    <classpath />
                    <argument>com.sun.jdmk.tools.MibGen</argument>
                    <argument>-X:use-display-hint</argument>
                    <argument>-d</argument>
                    <argument>${snmp.gen.dir}/org/opends/server/snmp</argument>
                    <argument>-mc</argument>
                    <argument>-desc</argument>
                    <argument>-tp</argument>
                    <argument>org.opends.server.snmp</argument>
                    <argument>${snmp.mib.dir}/rfc2605.txt</argument>
                    <argument>${snmp.mib.dir}/mib_core.txt</argument>
                    <argument>${snmp.mib.dir}/rfc2021.txt</argument>
                    <argument>${snmp.mib.dir}/rfc2788.txt</argument>
                  </arguments>
                </configuration>
              </execution>
            </executions>
          </plugin>

          <plugin>
            <artifactId>maven-assembly-plugin</artifactId>
            <executions>
              <!-- Package snmp jar -->
              <execution>
                <id>build-snmp-jar</id>
                <phase>prepare-package</phase>
                <goals>
                  <goal>single</goal>
                </goals>
                <configuration>
                  <outputDirectory>${jars.dir}</outputDirectory>
                  <finalName>${snmp.jar.name}</finalName>
                  <attach>false</attach>
                  <descriptors>
                    <descriptor>src/main/assembly/snmp-jar-assembly.xml</descriptor>
                  </descriptors>
                  <appendAssemblyId>false</appendAssemblyId>
                  <formats>
                    <format>jar</format>
                  </formats>
                  <archive>
                    <index>true</index>
                    <addMavenDescriptor>false</addMavenDescriptor>
                    <manifestEntries>
                      <Extension-Name>${snmp.jar.name}</Extension-Name>
                      <Implementation-Version>${project.version}</Implementation-Version>
                      <Revision-Number>${buildRevision}</Revision-Number>
                    </manifestEntries>
                  </archive>
                </configuration>
              </execution>

              <!-- Package the final zip -->
              <execution>
                <id>build-opendj-archive</id>
                <phase>package</phase>
                <goals>
                  <goal>single</goal>
                </goals>
                <configuration>
                  <outputDirectory>${project.build.directory}/package</outputDirectory>
                  <finalName>${product.name.lowercase}</finalName>
                  <descriptors>
                    <descriptor>src/main/assembly/opendj-snmp-archive-assembly.xml</descriptor>
                  </descriptors>
                  <appendAssemblyId>false</appendAssemblyId>
                  <formats>
                    <format>dir</format>
                  </formats>
                  <archive>
                    <manifestFile>${project.build.outputDirectory}/bootstrap/manifest-bootstrap</manifestFile>
                  </archive>
                </configuration>
              </execution>
            </executions>
          </plugin>

        </plugins>
      </build>
    </profile>

  </profiles>

</project><|MERGE_RESOLUTION|>--- conflicted
+++ resolved
@@ -300,37 +300,21 @@
       <scope>test</scope>
     </dependency>
 
-<<<<<<< HEAD
-    <!-- JDBC drivers -->
-=======
     <!-- test JDBC drivers -->
->>>>>>> 2050033a
     <dependency>
       <groupId>com.mysql</groupId>
       <artifactId>mysql-connector-j</artifactId>
       <version>9.2.0</version>
-<<<<<<< HEAD
-=======
-      <scope>test</scope>
->>>>>>> 2050033a
     </dependency>
     <dependency>
       <groupId>com.oracle.database.jdbc</groupId>
       <artifactId>ojdbc8</artifactId>
       <version>23.6.0.24.10</version>
-<<<<<<< HEAD
-=======
-      <scope>test</scope>
->>>>>>> 2050033a
     </dependency>
     <dependency>
       <groupId>com.microsoft.sqlserver</groupId>
       <artifactId>mssql-jdbc</artifactId>
       <version>12.8.1.jre8</version>
-<<<<<<< HEAD
-=======
-      <scope>test</scope>
->>>>>>> 2050033a
     </dependency>
   </dependencies>
 
