--- conflicted
+++ resolved
@@ -35,16 +35,12 @@
         <product.locales>ca_ES,es,de,fr,ja,ko,pl,zh_CN,zh_TW</product.locales>
         <project.build.sourceEncoding>UTF-8</project.build.sourceEncoding>
         <localized.jars.classifier>i18n</localized.jars.classifier>
-<<<<<<< HEAD
-        <commons.version>2.2.4-SNAPSHOT</commons.version>
-=======
         <commons.version>2.2.4</commons.version>
->>>>>>> aabafb0f
         <freemarker.version>2.3.31</freemarker.version>
         <grizzly-framework.version>2.3.35</grizzly-framework.version>
         <metrics-core.version>3.1.2</metrics-core.version>
-        <maven.compiler.target>11</maven.compiler.target>
-        <maven.compiler.source>11</maven.compiler.source>
+        <maven.compiler.target>8</maven.compiler.target>
+        <maven.compiler.source>8</maven.compiler.source>
         <!-- OSGi bundles properties -->
         <opendj.osgi.import.additional />
         <!--
@@ -357,10 +353,6 @@
                         <fork>true</fork>
                         <compilerArgs>
                         	<arg>-XDignore.symbol.file</arg>
-                            <arg>--add-exports</arg>
-                            <arg>java.base/sun.security.x509=ALL-UNNAMED</arg>
-                            <arg>--add-exports</arg>
-                            <arg>java.base/sun.security.tools.keytool=ALL-UNNAMED</arg>
                         </compilerArgs>
                     </configuration>
                 </plugin>
@@ -468,7 +460,7 @@
                 <plugin>
                     <groupId>org.apache.felix</groupId>
                     <artifactId>maven-bundle-plugin</artifactId>
-                    <version>5.1.9</version>
+                    <version>2.3.7</version>
                     <extensions>true</extensions>
                     <configuration>
                         <instructions>
@@ -710,6 +702,15 @@
             </modules>
         </profile>
         <profile>
+            <id>set-compiler-release</id>
+            <activation>
+                <jdk>[9,)</jdk>
+            </activation>
+            <properties>
+                <maven.compiler.release>8</maven.compiler.release>
+            </properties>
+        </profile>
+		<profile>
 	      <id>jdk16.options</id>
 	      <activation>
 	        <jdk>[16,)</jdk>
