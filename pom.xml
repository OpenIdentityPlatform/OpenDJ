--- conflicted
+++ resolved
@@ -17,22 +17,9 @@
 <project xmlns="http://maven.apache.org/POM/4.0.0" xmlns:xsi="http://www.w3.org/2001/XMLSchema-instance" xsi:schemaLocation="http://maven.apache.org/POM/4.0.0 http://maven.apache.org/xsd/maven-4.0.0.xsd">
     <modelVersion>4.0.0</modelVersion>
 
-    <parent>
-<<<<<<< HEAD
-        <groupId>org.forgerock</groupId>
-        <artifactId>forgerock-parent</artifactId>
-        <version>2.0.6</version>
-        <relativePath>../forgerock-parent</relativePath>
-=======
-        <groupId>org.forgerock.opendj</groupId>
-        <artifactId>opendj-bom</artifactId>
-        <version>4.2.5-SNAPSHOT</version>
-        <relativePath>opendj-bom/pom.xml</relativePath>
->>>>>>> 2c2b7358
-    </parent>
 	<groupId>org.forgerock</groupId>
     <artifactId>opendj-parent</artifactId>
-	<version>4.2.4-SNAPSHOT</version>
+	<version>4.2.5-SNAPSHOT</version>
     <packaging>pom</packaging>
 
     <name>OpenDJ Directory Services Project</name>
