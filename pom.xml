--- conflicted
+++ resolved
@@ -19,7 +19,7 @@
     <modelVersion>4.0.0</modelVersion>
 	<groupId>org.openidentityplatform.opendj</groupId>
     <artifactId>opendj-parent</artifactId>
-	<version>4.9.5-SNAPSHOT</version>
+	  <version>4.9.5-SNAPSHOT</version>
     <packaging>pom</packaging>
 
     <name>OpenDJ Directory Services Project</name>
@@ -35,17 +35,10 @@
         <product.locales>ca_ES,es,de,fr,ja,ko,pl,zh_CN,zh_TW</product.locales>
         <project.build.sourceEncoding>UTF-8</project.build.sourceEncoding>
         <localized.jars.classifier>i18n</localized.jars.classifier>
-<<<<<<< HEAD
         <commons.version>2.2.4</commons.version>
         <freemarker.version>2.3.34</freemarker.version>
         <grizzly-framework.version>2.4.1</grizzly-framework.version>
         <metrics-core.version>4.2.30</metrics-core.version>
-=======
-        <commons.version>2.2.5-SNAPSHOT</commons.version>
-        <freemarker.version>2.3.31</freemarker.version>
-        <grizzly-framework.version>2.3.35</grizzly-framework.version>
-        <metrics-core.version>3.1.2</metrics-core.version>
->>>>>>> b9489f17
         <maven.compiler.target>8</maven.compiler.target>
         <maven.compiler.source>8</maven.compiler.source>
         <!-- OSGi bundles properties -->
@@ -338,7 +331,7 @@
 		      	<dependency>
 			        <groupId>com.google.guava</groupId>
 			        <artifactId>guava</artifactId>
-			        <version>33.4.6-jre</version>
+			        <version>33.4.8-jre</version>
 			     </dependency>
 		      </dependencies>
 		    </plugin>
@@ -402,7 +395,7 @@
                 <plugin>
                     <groupId>org.apache.maven.plugins</groupId>
                     <artifactId>maven-failsafe-plugin</artifactId>
-                    <version>3.5.2</version>
+                    <version>3.5.3</version>
                 </plugin>
 
                 <plugin>
@@ -429,7 +422,7 @@
                 <plugin>
                     <groupId>org.apache.maven.plugins</groupId>
                     <artifactId>maven-surefire-plugin</artifactId>
-                    <version>3.5.2</version> <!-- M6 DecodeException but got java.nio.BufferOverflowException -->
+                    <version>3.5.3</version> <!-- M6 DecodeException but got java.nio.BufferOverflowException -->
                     <configuration>
 						<properties>
                             <property>
