--- conflicted
+++ resolved
@@ -34,11 +34,7 @@
         <product.locales>ca_ES,es,de,fr,ja,ko,pl,zh_CN,zh_TW</product.locales>
         <project.build.sourceEncoding>UTF-8</project.build.sourceEncoding>
         <localized.jars.classifier>i18n</localized.jars.classifier>
-<<<<<<< HEAD
-        <commons.version>2.1.5-SNAPSHOT</commons.version>
-=======
         <commons.version>2.1.5</commons.version>
->>>>>>> fb639e68
         <freemarker.version>2.3.31</freemarker.version>
         <grizzly-framework.version>2.3.35</grizzly-framework.version>
         <metrics-core.version>3.1.2</metrics-core.version>
