--- conflicted
+++ resolved
@@ -98,22 +98,8 @@
             builder.setReuseAddress(Boolean.parseBoolean(reuseAddressStr));
         }
         // Force usage of PooledMemoryManager which allows to use grizzly's buffers across threads.
-<<<<<<< HEAD
-        builder.setMemoryManager(new PooledMemoryManager(
-        		PooledMemoryManager.DEFAULT_BASE_BUFFER_SIZE*2, 
-        		PooledMemoryManager.DEFAULT_NUMBER_OF_POOLS, 
-        		PooledMemoryManager.DEFAULT_GROWTH_FACTOR, 
-        		Runtime.getRuntime().availableProcessors(),
-        		PooledMemoryManager.DEFAULT_HEAP_USAGE_PERCENTAGE, 
-        		PooledMemoryManager.DEFAULT_PREALLOCATED_BUFFERS_PERCENTAGE,
-                true));
-        builder.setReadBufferSize(8*1024);
-        builder.setWriteBufferSize(8*1024);
-        
-=======
         builder.setMemoryManager(new PooledMemoryManager(true));
 
->>>>>>> 298c676c
         final TCPNIOTransport transport = builder.build();
 
         // FIXME: raise bug in Grizzly. We should not need to do this, but
