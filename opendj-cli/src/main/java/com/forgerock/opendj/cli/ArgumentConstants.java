--- conflicted
+++ resolved
@@ -205,13 +205,12 @@
     /** The value for the long option certNickname . */
     public static final String OPTION_LONG_CERT_NICKNAME = "certNickname";
 
-<<<<<<< HEAD
     /** The value for the short option defaultAdd . */
     public static final char OPTION_SHORT_DEFAULT_ADD = 'a';
     /** The value for the long option defaultAdd . */
     public static final String OPTION_LONG_DEFAULT_ADD = "defaultAdd";
-=======
-    /** The value for the short option continueOnError . */
+
+  /** The value for the short option continueOnError . */
     public static final char OPTION_SHORT_CONTINUE_ON_ERROR = 'c';
     /** The value for the long option continueOnError . */
     public static final String OPTION_LONG_CONTINUE_ON_ERROR = "continueOnError";
@@ -241,7 +240,6 @@
     public static final char OPTION_SHORT_CONFIG_FILE = 'f';
     /** The value for the long option configFile . */
     public static final String OPTION_LONG_CONFIG_FILE = "configFile";
->>>>>>> 300ee7e6
 
     /** The value for the long option assertionFilter . */
     public static final String OPTION_LONG_ASSERTION_FILE = "assertionFilter";
